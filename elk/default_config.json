--- conflicted
+++ resolved
@@ -1,15 +1,4 @@
 {
-<<<<<<< HEAD
-    "datasets" : ["imdb", "amazon-polarity", "ag-news", "dbpedia-14", "copa",  "rte",  "boolq",  "qnli",  "piqa",  "story-cloze"],
-    "model_shortcuts" : {
-        "t5-11b": "google/t5-11b",
-        "unifiedqa-t5-11b": "allenai/unifiedqa-t5-11b",
-        "T0pp": "bigscience/T0pp",
-        "gpt-j-6B": "EleutherAI/gpt-j-6B",
-        "deberta-v2-xxlarge-mnli": "microsoft/deberta-v2-xxlarge-mnli"
-    },
-    "prefix" : ["normal", "confusion", "confusion2", "confusion3", "confusion4", "confusion6", "confusion7", "iamincorrect", "dadnotrust", "dadisincorrect", "teachernoimitate"]
-=======
   "datasets": [
     "imdb",
     "amazon-polarity",
@@ -22,14 +11,13 @@
     "piqa",
     "story-cloze"
   ],
-  "models": [
-    "t5-11b",
-    "unifiedqa-t5-11b",
-    "T0pp",
-    "gpt-j-6B",
-    "roberta-large-mnli",
-    "deberta-v2-xxlarge-mnli"
-  ],
+  "model_shortcuts" : {
+    "t5-11b": "google/t5-11b",
+    "unifiedqa-t5-11b": "allenai/unifiedqa-t5-11b",
+    "T0pp": "bigscience/T0pp",
+    "gpt-j-6B": "EleutherAI/gpt-j-6B",
+    "deberta-v2-xxlarge-mnli": "microsoft/deberta-v2-xxlarge-mnli"
+  },
   "prefix": [
     "normal",
     "confusion",
@@ -43,13 +31,4 @@
     "dadisincorrect",
     "teachernoimitate"
   ],
-  "models_layer_num": {
-    "t5-11b": 25,
-    "unifiedqa-t5-11b": 25,
-    "T0pp": 25,
-    "gpt-j-6B": 29,
-    "roberta-large-mnli": 25,
-    "deberta-v2-xxlarge-mnli": 49
-  }
->>>>>>> 3a21255f
 }