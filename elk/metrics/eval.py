from dataclasses import asdict, dataclass

import torch
from einops import repeat
from torch import Tensor

from ..utils.types import PromptEnsembling
from .accuracy import AccuracyResult, accuracy_ci
from .calibration import CalibrationError, CalibrationEstimate
from .roc_auc import RocAucResult, roc_auc_ci


@dataclass(frozen=True)
class EvalResult:
    """The result of evaluating a classifier."""

    accuracy: AccuracyResult
    """Top 1 accuracy, implemented for both binary and multi-class classification."""
    cal_accuracy: AccuracyResult | None
    """Calibrated accuracy, only implemented for binary classification."""
    calibration: CalibrationEstimate | None
    """Expected calibration error, only implemented for binary classification."""
    roc_auc: RocAucResult
    """Area under the ROC curve. For multi-class classification, each class is treated
    as a one-vs-rest binary classification problem."""

    def to_dict(self, prefix: str = "") -> dict[str, float]:
        """Convert the result to a dictionary."""
        acc_dict = {f"{prefix}acc_{k}": v for k, v in asdict(self.accuracy).items()}
        cal_acc_dict = (
            {f"{prefix}cal_acc_{k}": v for k, v in asdict(self.cal_accuracy).items()}
            if self.cal_accuracy is not None
            else {}
        )
        cal_dict = (
            {f"{prefix}ece": self.calibration.ece}
            if self.calibration is not None
            else {}
        )
        auroc_dict = {f"{prefix}auroc_{k}": v for k, v in asdict(self.roc_auc).items()}
        return {**auroc_dict, **cal_acc_dict, **acc_dict, **cal_dict}


<<<<<<< HEAD
def calc_auroc(y_logits, y_true, ensembling, num_classes):
    if ensembling == PromptEnsembling.NONE:
        auroc = roc_auc_ci(
            to_one_hot(y_true, num_classes).long().flatten(1), y_logits.flatten(1)
        )
    elif ensembling in (PromptEnsembling.PARTIAL, PromptEnsembling.FULL):
=======
def calc_auroc(
    y_logits: Tensor,
    y_true: Tensor,
    prompt_ensembling: PromptEnsembling,
    num_classes: int,
) -> RocAucResult:
    """
    Calculate the AUROC

    Args:
        y_true: Ground truth tensor of shape (n,).
        y_logits: Predicted class tensor of shape (n, num_variants, num_classes).
        prompt_ensembling: The prompt_ensembling mode.
        num_classes: The number of classes.

    Returns:
        RocAucResult: A dictionary containing the AUROC and confidence interval.
    """
    if prompt_ensembling == PromptEnsembling.NONE:
        auroc = roc_auc_ci(
            to_one_hot(y_true, num_classes).long().flatten(1), y_logits.flatten(1)
        )
    elif prompt_ensembling in (PromptEnsembling.PARTIAL, PromptEnsembling.FULL):
>>>>>>> 5952b4b5
        # Pool together the negative and positive class logits
        if num_classes == 2:
            auroc = roc_auc_ci(y_true, y_logits[..., 1] - y_logits[..., 0])
        else:
            auroc = roc_auc_ci(to_one_hot(y_true, num_classes).long(), y_logits)
    else:
<<<<<<< HEAD
        raise ValueError(f"Unknown mode: {ensembling}")
=======
        raise ValueError(f"Unknown mode: {prompt_ensembling}")
>>>>>>> 5952b4b5

    return auroc


def calc_calibrated_accuracies(y_true, pos_probs) -> AccuracyResult:
    """
    Calculate the calibrated accuracies

    Args:
        y_true: Ground truth tensor of shape (n,).
        pos_probs: Predicted class tensor of shape (n, num_variants, num_classes).

    Returns:
        AccuracyResult: A dictionary containing the accuracy and confidence interval.
    """

    cal_thresh = pos_probs.float().quantile(y_true.float().mean())
    cal_preds = pos_probs.gt(cal_thresh).to(torch.int)
    cal_acc = accuracy_ci(y_true, cal_preds)
    return cal_acc


def calc_calibrated_errors(y_true, pos_probs) -> CalibrationEstimate:
    """
    Calculate the expected calibration error.

    Args:
        y_true: Ground truth tensor of shape (n,).
        y_logits: Predicted class tensor of shape (n, num_variants, num_classes).

    Returns:
        CalibrationEstimate:
    """

    cal = CalibrationError().update(y_true.flatten(), pos_probs.flatten())
    cal_err = cal.compute()
    return cal_err


def calc_accuracies(y_logits, y_true) -> AccuracyResult:
    """
    Calculate the accuracy

    Args:
        y_true: Ground truth tensor of shape (n,).
        y_logits: Predicted class tensor of shape (n, num_variants, num_classes).

    Returns:
        AccuracyResult: A dictionary containing the accuracy and confidence interval.
    """
    y_pred = y_logits.argmax(dim=-1)
    return accuracy_ci(y_true, y_pred)


def evaluate_preds(
    y_true: Tensor,
    y_logits: Tensor,
<<<<<<< HEAD
    ensembling: PromptEnsembling = PromptEnsembling.NONE,
=======
    prompt_ensembling: PromptEnsembling = PromptEnsembling.NONE,
>>>>>>> 5952b4b5
) -> EvalResult:
    """
    Evaluate the performance of a classification model.

    Args:
        y_true: Ground truth tensor of shape (n,).
        y_logits: Predicted class tensor of shape (n, num_variants, num_classes).
<<<<<<< HEAD
        ensembling: The ensembling mode.
=======
        prompt_ensembling: The prompt_ensembling mode.
>>>>>>> 5952b4b5

    Returns:
        dict: A dictionary containing the accuracy, AUROC, and ECE.
    """
<<<<<<< HEAD
    (n, num_variants, num_classes) = y_logits.shape
    assert y_true.shape == (n,)

    if ensembling == PromptEnsembling.FULL:
        y_logits = y_logits.mean(dim=1)
    else:
        y_true = repeat(y_true, "n -> n v", v=num_variants)
    return calc_eval_results(y_true, y_logits, ensembling, num_classes)


def calc_eval_results(y_true, y_logits, ensembling, num_classes) -> EvalResult:
=======
    y_logits, y_true, num_classes = prepare(y_logits, y_true, prompt_ensembling)
    return calc_eval_results(y_true, y_logits, prompt_ensembling, num_classes)


def prepare(y_logits: Tensor, y_true: Tensor, prompt_ensembling: PromptEnsembling):
    """
    Prepare the logits and ground truth for evaluation
    """
    (n, num_variants, num_classes) = y_logits.shape
    assert y_true.shape == (n,), f"y_true.shape: {y_true.shape} is not equal to n: {n}"

    if prompt_ensembling == PromptEnsembling.FULL:
        y_logits = y_logits.mean(dim=1)
    else:
        y_true = repeat(y_true, "n -> n v", v=num_variants)

    return y_logits, y_true, num_classes


def calc_eval_results(
    y_true: Tensor,
    y_logits: Tensor,
    prompt_ensembling: PromptEnsembling,
    num_classes: int,
) -> EvalResult:
>>>>>>> 5952b4b5
    """
    Calculate the evaluation results

    Args:
        y_true: Ground truth tensor of shape (n,).
        y_logits: Predicted class tensor of shape (n, num_variants, num_classes).
<<<<<<< HEAD
        ensembling: The ensembling mode.
=======
        prompt_ensembling: The prompt_ensembling mode.
>>>>>>> 5952b4b5

    Returns:
        EvalResult: The result of evaluating a classifier containing the accuracy,
        calibrated accuracies, calibrated errors, and AUROC.
    """
    acc = calc_accuracies(y_logits=y_logits, y_true=y_true)

    pos_probs = torch.sigmoid(y_logits[..., 1] - y_logits[..., 0])
    cal_acc = (
        calc_calibrated_accuracies(y_true=y_true, pos_probs=pos_probs)
        if num_classes == 2
        else None
    )
    cal_err = (
        calc_calibrated_errors(y_true=y_true, pos_probs=pos_probs)
        if num_classes == 2
        else None
    )

    auroc = calc_auroc(
<<<<<<< HEAD
        y_logits=y_logits, y_true=y_true, ensembling=ensembling, num_classes=num_classes
=======
        y_logits=y_logits,
        y_true=y_true,
        prompt_ensembling=prompt_ensembling,
        num_classes=num_classes,
>>>>>>> 5952b4b5
    )

    return EvalResult(acc, cal_acc, cal_err, auroc)


<<<<<<< HEAD
def layer_ensembling(layer_outputs: list, ensembling: PromptEnsembling) -> EvalResult:
    """
    Return EvalResult after ensembling the probe output of the middle to last layers
=======
def layer_ensembling(
    layer_outputs: list, prompt_ensembling: PromptEnsembling
) -> EvalResult:
    """
    Return EvalResult after prompt_ensembling
    the probe output of the middle to last layers
>>>>>>> 5952b4b5

    Args:
        layer_outputs: A list of dictionaries containing the ground truth and
        predicted class tensor of shape (n, num_variants, num_classes).
<<<<<<< HEAD
        ensembling: The ensembling mode.
=======
        prompt_ensembling: The prompt_ensembling mode.
>>>>>>> 5952b4b5

    Returns:
        EvalResult: The result of evaluating a classifier containing the accuracy,
        calibrated accuracies, calibrated errors, and AUROC.
    """
    device = torch.device("cuda" if torch.cuda.is_available() else "cpu")
<<<<<<< HEAD
    y_logits_means = []
    y_true = layer_outputs[0][0]["val_gt"].to(device)

    for layer_output in layer_outputs:
        y_logits = layer_output[0]["val_credences"].to(device)
        y_logits_means.append(y_logits.mean(dim=1))  # full ensembling

    num_classes = layer_outputs[0][0]["val_credences"].shape[2]
    # get logits and ground_truth from middle to last layer
    middle_index = len(layer_outputs) // 2
    y_logits_stacked = torch.stack(y_logits_means[middle_index:])
    # layer ensembling of the stacked logits
=======
    y_logits_collection = []

    num_classes = 2
    y_true = layer_outputs[0][0]["val_gt"].to(device)

    for layer_output in layer_outputs:
        # all y_trues are identical, so just get the first
        y_logits = layer_output[0]["val_credences"].to(device)
        y_logits, y_true, num_classes = prepare(
            y_logits=y_logits,
            y_true=layer_outputs[0][0]["val_gt"].to(device),
            prompt_ensembling=prompt_ensembling,
        )
        y_logits_collection.append(y_logits)

    # get logits and ground_truth from middle to last layer
    middle_index = len(layer_outputs) // 2
    y_logits_stacked = torch.stack(y_logits_collection[middle_index:])
    # layer prompt_ensembling of the stacked logits
>>>>>>> 5952b4b5
    y_logits_stacked_mean = torch.mean(y_logits_stacked, dim=0)

    return calc_eval_results(
        y_true=y_true,
        y_logits=y_logits_stacked_mean,
<<<<<<< HEAD
        ensembling=ensembling,
=======
        prompt_ensembling=prompt_ensembling,
>>>>>>> 5952b4b5
        num_classes=num_classes,
    )


def to_one_hot(labels: Tensor, n_classes: int) -> Tensor:
    """
    Convert a tensor of class labels to a one-hot representation.

    Args:
        labels (Tensor): A tensor of class labels of shape (N,).
        n_classes (int): The total number of unique classes.

    Returns:
        Tensor: A one-hot representation tensor of shape (N, n_classes).
    """
    one_hot_labels = labels.new_zeros(*labels.shape, n_classes)
    return one_hot_labels.scatter_(-1, labels.unsqueeze(-1).long(), 1)<|MERGE_RESOLUTION|>--- conflicted
+++ resolved
@@ -41,14 +41,6 @@
         return {**auroc_dict, **cal_acc_dict, **acc_dict, **cal_dict}
 
 
-<<<<<<< HEAD
-def calc_auroc(y_logits, y_true, ensembling, num_classes):
-    if ensembling == PromptEnsembling.NONE:
-        auroc = roc_auc_ci(
-            to_one_hot(y_true, num_classes).long().flatten(1), y_logits.flatten(1)
-        )
-    elif ensembling in (PromptEnsembling.PARTIAL, PromptEnsembling.FULL):
-=======
 def calc_auroc(
     y_logits: Tensor,
     y_true: Tensor,
@@ -72,18 +64,13 @@
             to_one_hot(y_true, num_classes).long().flatten(1), y_logits.flatten(1)
         )
     elif prompt_ensembling in (PromptEnsembling.PARTIAL, PromptEnsembling.FULL):
->>>>>>> 5952b4b5
         # Pool together the negative and positive class logits
         if num_classes == 2:
             auroc = roc_auc_ci(y_true, y_logits[..., 1] - y_logits[..., 0])
         else:
             auroc = roc_auc_ci(to_one_hot(y_true, num_classes).long(), y_logits)
     else:
-<<<<<<< HEAD
-        raise ValueError(f"Unknown mode: {ensembling}")
-=======
         raise ValueError(f"Unknown mode: {prompt_ensembling}")
->>>>>>> 5952b4b5
 
     return auroc
 
@@ -141,11 +128,7 @@
 def evaluate_preds(
     y_true: Tensor,
     y_logits: Tensor,
-<<<<<<< HEAD
-    ensembling: PromptEnsembling = PromptEnsembling.NONE,
-=======
     prompt_ensembling: PromptEnsembling = PromptEnsembling.NONE,
->>>>>>> 5952b4b5
 ) -> EvalResult:
     """
     Evaluate the performance of a classification model.
@@ -153,28 +136,11 @@
     Args:
         y_true: Ground truth tensor of shape (n,).
         y_logits: Predicted class tensor of shape (n, num_variants, num_classes).
-<<<<<<< HEAD
-        ensembling: The ensembling mode.
-=======
-        prompt_ensembling: The prompt_ensembling mode.
->>>>>>> 5952b4b5
+        prompt_ensembling: The prompt_ensembling mode.
 
     Returns:
         dict: A dictionary containing the accuracy, AUROC, and ECE.
     """
-<<<<<<< HEAD
-    (n, num_variants, num_classes) = y_logits.shape
-    assert y_true.shape == (n,)
-
-    if ensembling == PromptEnsembling.FULL:
-        y_logits = y_logits.mean(dim=1)
-    else:
-        y_true = repeat(y_true, "n -> n v", v=num_variants)
-    return calc_eval_results(y_true, y_logits, ensembling, num_classes)
-
-
-def calc_eval_results(y_true, y_logits, ensembling, num_classes) -> EvalResult:
-=======
     y_logits, y_true, num_classes = prepare(y_logits, y_true, prompt_ensembling)
     return calc_eval_results(y_true, y_logits, prompt_ensembling, num_classes)
 
@@ -200,18 +166,13 @@
     prompt_ensembling: PromptEnsembling,
     num_classes: int,
 ) -> EvalResult:
->>>>>>> 5952b4b5
     """
     Calculate the evaluation results
 
     Args:
         y_true: Ground truth tensor of shape (n,).
         y_logits: Predicted class tensor of shape (n, num_variants, num_classes).
-<<<<<<< HEAD
-        ensembling: The ensembling mode.
-=======
-        prompt_ensembling: The prompt_ensembling mode.
->>>>>>> 5952b4b5
+        prompt_ensembling: The prompt_ensembling mode.
 
     Returns:
         EvalResult: The result of evaluating a classifier containing the accuracy,
@@ -232,60 +193,32 @@
     )
 
     auroc = calc_auroc(
-<<<<<<< HEAD
-        y_logits=y_logits, y_true=y_true, ensembling=ensembling, num_classes=num_classes
-=======
         y_logits=y_logits,
         y_true=y_true,
         prompt_ensembling=prompt_ensembling,
         num_classes=num_classes,
->>>>>>> 5952b4b5
     )
 
     return EvalResult(acc, cal_acc, cal_err, auroc)
 
 
-<<<<<<< HEAD
-def layer_ensembling(layer_outputs: list, ensembling: PromptEnsembling) -> EvalResult:
-    """
-    Return EvalResult after ensembling the probe output of the middle to last layers
-=======
 def layer_ensembling(
     layer_outputs: list, prompt_ensembling: PromptEnsembling
 ) -> EvalResult:
     """
     Return EvalResult after prompt_ensembling
     the probe output of the middle to last layers
->>>>>>> 5952b4b5
 
     Args:
         layer_outputs: A list of dictionaries containing the ground truth and
         predicted class tensor of shape (n, num_variants, num_classes).
-<<<<<<< HEAD
-        ensembling: The ensembling mode.
-=======
-        prompt_ensembling: The prompt_ensembling mode.
->>>>>>> 5952b4b5
+        prompt_ensembling: The prompt_ensembling mode.
 
     Returns:
         EvalResult: The result of evaluating a classifier containing the accuracy,
         calibrated accuracies, calibrated errors, and AUROC.
     """
     device = torch.device("cuda" if torch.cuda.is_available() else "cpu")
-<<<<<<< HEAD
-    y_logits_means = []
-    y_true = layer_outputs[0][0]["val_gt"].to(device)
-
-    for layer_output in layer_outputs:
-        y_logits = layer_output[0]["val_credences"].to(device)
-        y_logits_means.append(y_logits.mean(dim=1))  # full ensembling
-
-    num_classes = layer_outputs[0][0]["val_credences"].shape[2]
-    # get logits and ground_truth from middle to last layer
-    middle_index = len(layer_outputs) // 2
-    y_logits_stacked = torch.stack(y_logits_means[middle_index:])
-    # layer ensembling of the stacked logits
-=======
     y_logits_collection = []
 
     num_classes = 2
@@ -305,17 +238,12 @@
     middle_index = len(layer_outputs) // 2
     y_logits_stacked = torch.stack(y_logits_collection[middle_index:])
     # layer prompt_ensembling of the stacked logits
->>>>>>> 5952b4b5
     y_logits_stacked_mean = torch.mean(y_logits_stacked, dim=0)
 
     return calc_eval_results(
         y_true=y_true,
         y_logits=y_logits_stacked_mean,
-<<<<<<< HEAD
-        ensembling=ensembling,
-=======
         prompt_ensembling=prompt_ensembling,
->>>>>>> 5952b4b5
         num_classes=num_classes,
     )
 
