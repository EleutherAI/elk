from dataclasses import asdict, dataclass

import torch
from einops import repeat
from torch import Tensor

from ..utils.types import PromptEnsembling
from .accuracy import AccuracyResult, accuracy_ci
from .calibration import CalibrationError, CalibrationEstimate
from .roc_auc import RocAucResult, roc_auc_ci


@dataclass
class LayerOutput:
    val_gt: Tensor
    val_credences: Tensor
    meta: dict


@dataclass(frozen=True)
class EvalResult:
    """The result of evaluating a classifier."""

    accuracy: AccuracyResult
    """Top 1 accuracy, implemented for both binary and multi-class classification."""
    cal_accuracy: AccuracyResult | None
    """Calibrated accuracy, only implemented for binary classification."""
    calibration: CalibrationEstimate | None
    """Expected calibration error, only implemented for binary classification."""
    roc_auc: RocAucResult
    """Area under the ROC curve. For multi-class classification, each class is treated
    as a one-vs-rest binary classification problem."""
    cal_thresh: float | None
    """The threshold used to compute the calibrated accuracy."""

    def to_dict(self, prefix: str = "") -> dict[str, float]:
        """Convert the result to a dictionary."""
        acc_dict = {f"{prefix}acc_{k}": v for k, v in asdict(self.accuracy).items()}
        cal_acc_dict = (
            {f"{prefix}cal_acc_{k}": v for k, v in asdict(self.cal_accuracy).items()}
            if self.cal_accuracy is not None
            else {}
        )
        cal_dict = (
            {f"{prefix}ece": self.calibration.ece}
            if self.calibration is not None
            else {}
        )
        auroc_dict = {f"{prefix}auroc_{k}": v for k, v in asdict(self.roc_auc).items()}
        return {
            **auroc_dict,
            **cal_acc_dict,
            **acc_dict,
            **cal_dict,
            f"{prefix}cal_thresh": self.cal_thresh,
        }


def calc_auroc(
    y_logits: Tensor,
    y_true: Tensor,
    prompt_ensembling: PromptEnsembling,
    num_classes: int,
) -> RocAucResult:
    """
    Calculate the AUROC

    Args:
        y_true: Ground truth tensor of shape (n,).
        y_logits: Predicted class tensor of shape (n, num_variants, num_classes).
        prompt_ensembling: The prompt_ensembling mode.
        num_classes: The number of classes.

    Returns:
        RocAucResult: A dictionary containing the AUROC and confidence interval.
    """
    if prompt_ensembling == PromptEnsembling.NONE:
        auroc = roc_auc_ci(
            to_one_hot(y_true, num_classes).long().flatten(1), y_logits.flatten(1)
        )
    elif prompt_ensembling in (PromptEnsembling.PARTIAL, PromptEnsembling.FULL):
        # Pool together the negative and positive class logits
        if num_classes == 2:
            auroc = roc_auc_ci(y_true, y_logits[..., 1] - y_logits[..., 0])
        else:
            auroc = roc_auc_ci(to_one_hot(y_true, num_classes).long(), y_logits)
    else:
        raise ValueError(f"Unknown mode: {prompt_ensembling}")

    return auroc


def calc_calibrated_accuracies(y_true, pos_probs) -> AccuracyResult:
    """
    Calculate the calibrated accuracies

    Args:
        y_true: Ground truth tensor of shape (n,).
        pos_probs: Predicted class tensor of shape (n, num_variants, num_classes).

    Returns:
        AccuracyResult: A dictionary containing the accuracy and confidence interval.
    """

    cal_thresh = pos_probs.float().quantile(y_true.float().mean())
    cal_preds = pos_probs.gt(cal_thresh).to(torch.int)
    cal_acc = accuracy_ci(y_true, cal_preds)
    return cal_acc


def calc_calibrated_errors(y_true, pos_probs) -> CalibrationEstimate:
    """
    Calculate the expected calibration error.

    Args:
        y_true: Ground truth tensor of shape (n,).
        y_logits: Predicted class tensor of shape (n, num_variants, num_classes).

    Returns:
        CalibrationEstimate:
    """

    cal = CalibrationError().update(y_true.flatten(), pos_probs.flatten())
    cal_err = cal.compute()
    return cal_err


def calc_accuracies(y_logits, y_true) -> AccuracyResult:
    """
    Calculate the accuracy

    Args:
        y_true: Ground truth tensor of shape (n,).
        y_logits: Predicted class tensor of shape (n, num_variants, num_classes).

    Returns:
        AccuracyResult: A dictionary containing the accuracy and confidence interval.
    """
    y_pred = y_logits.argmax(dim=-1)
    return accuracy_ci(y_true, y_pred)


def evaluate_preds(
    y_true: Tensor,
    y_logits: Tensor,
    prompt_ensembling: PromptEnsembling = PromptEnsembling.NONE,
) -> EvalResult:
    """
    Evaluate the performance of a classification model.

    Args:
        y_true: Ground truth tensor of shape (n,).
        y_logits: Predicted class tensor of shape (n, num_variants, num_classes).
        prompt_ensembling: The prompt_ensembling mode.

    Returns:
        dict: A dictionary containing the accuracy, AUROC, and ECE.
    """
    y_logits, y_true, num_classes = prepare(y_logits, y_true, prompt_ensembling)
    return calc_eval_results(y_true, y_logits, prompt_ensembling, num_classes)


def prepare(y_logits: Tensor, y_true: Tensor, prompt_ensembling: PromptEnsembling):
    """
    Prepare the logits and ground truth for evaluation
    """
    (n, num_variants, num_classes) = y_logits.shape
    assert y_true.shape == (n,), f"y_true.shape: {y_true.shape} is not equal to n: {n}"

    if prompt_ensembling == PromptEnsembling.FULL:
        y_logits = y_logits.mean(dim=1)
    else:
        y_true = repeat(y_true, "n -> n v", v=num_variants)

<<<<<<< HEAD
    return y_logits, y_true, num_classes


def calc_eval_results(
    y_true: Tensor,
    y_logits: Tensor,
    prompt_ensembling: PromptEnsembling,
    num_classes: int,
) -> EvalResult:
    """
    Calculate the evaluation results

    Args:
        y_true: Ground truth tensor of shape (n,).
        y_logits: Predicted class tensor of shape (n, num_variants, num_classes).
        prompt_ensembling: The prompt_ensembling mode.

    Returns:
        EvalResult: The result of evaluating a classifier containing the accuracy,
        calibrated accuracies, calibrated errors, and AUROC.
    """
    acc = calc_accuracies(y_logits=y_logits, y_true=y_true)

    pos_probs = torch.sigmoid(y_logits[..., 1] - y_logits[..., 0])
    cal_acc = (
        calc_calibrated_accuracies(y_true=y_true, pos_probs=pos_probs)
        if num_classes == 2
        else None
    )
    cal_err = (
        calc_calibrated_errors(y_true=y_true, pos_probs=pos_probs)
        if num_classes == 2
        else None
    )
=======
    THRESHOLD = 0.5
    if ensembling == "none":
        y_pred = y_logits[..., 1].gt(THRESHOLD).to(torch.int)
    else:
        y_pred = y_logits.argmax(dim=-1)

    acc = accuracy_ci(y_true, y_pred)

    if ensembling == "none":
        auroc = roc_auc_ci(to_one_hot(y_true, c).long().flatten(1), y_logits.flatten(1))
    elif ensembling in ("partial", "full"):
        # Pool together the negative and positive class logits
        if c == 2:
            auroc = roc_auc_ci(y_true, y_logits[..., 1] - y_logits[..., 0])
        else:
            auroc = roc_auc_ci(to_one_hot(y_true, c).long(), y_logits)
    else:
        raise ValueError(f"Unknown mode: {ensembling}")

    cal_acc = None
    cal_err = None
    cal_thresh = None

    if c == 2:
        pooled_logits = (
            y_logits[..., 1]
            if ensembling == "none"
            else y_logits[..., 1] - y_logits[..., 0]
        )
        pos_probs = torch.sigmoid(pooled_logits)

        # Calibrated accuracy
        cal_thresh = pos_probs.float().quantile(y_true.float().mean()).item()
        cal_preds = pos_probs.gt(cal_thresh).to(torch.int)
        cal_acc = accuracy_ci(y_true, cal_preds)
>>>>>>> 670eaec0

    auroc = calc_auroc(
        y_logits=y_logits,
        y_true=y_true,
        prompt_ensembling=prompt_ensembling,
        num_classes=num_classes,
    )

    return EvalResult(acc, cal_acc, cal_err, auroc, cal_thresh)


def to_one_hot(labels: Tensor, n_classes: int) -> Tensor:
    """
    Convert a tensor of class labels to a one-hot representation.

    Args:
        labels (Tensor): A tensor of class labels of shape (N,).
        n_classes (int): The total number of unique classes.

    Returns:
        Tensor: A one-hot representation tensor of shape (N, n_classes).
    """
    one_hot_labels = labels.new_zeros(*labels.shape, n_classes)
    return one_hot_labels.scatter_(-1, labels.unsqueeze(-1).long(), 1)


def layer_ensembling(
    layer_outputs: list[LayerOutput], prompt_ensembling: PromptEnsembling
) -> EvalResult:
    """
    Return EvalResult after prompt_ensembling
    the probe output of the middle to last layers

    Args:
        layer_outputs: A list of LayerOutput containing the ground truth and
        predicted class tensor of shape (n, num_variants, num_classes).
        prompt_ensembling: The prompt_ensembling mode.

    Returns:
        EvalResult: The result of evaluating a classifier containing the accuracy,
        calibrated accuracies, calibrated errors, and AUROC.
    """
    device = torch.device("cuda" if torch.cuda.is_available() else "cpu")
    y_logits_collection = []

    num_classes = 2
    y_true = layer_outputs[0].val_gt.to(device)

    for layer_output in layer_outputs:
        # all y_trues are identical, so just get the first
        y_logits = layer_output.val_credences.to(device)
        y_logits, y_true, num_classes = prepare(
            y_logits=y_logits,
            y_true=layer_outputs[0].val_gt.to(device),
            prompt_ensembling=prompt_ensembling,
        )
        y_logits_collection.append(y_logits)

    # get logits and ground_truth from middle to last layer
    middle_index = len(layer_outputs) // 2
    y_logits_stacked = torch.stack(y_logits_collection[middle_index:])
    # layer prompt_ensembling of the stacked logits
    y_logits_stacked_mean = torch.mean(y_logits_stacked, dim=0)

    return calc_eval_results(
        y_true=y_true,
        y_logits=y_logits_stacked_mean,
        prompt_ensembling=prompt_ensembling,
        num_classes=num_classes,
    )<|MERGE_RESOLUTION|>--- conflicted
+++ resolved
@@ -59,7 +59,7 @@
 def calc_auroc(
     y_logits: Tensor,
     y_true: Tensor,
-    prompt_ensembling: PromptEnsembling,
+    ensembling: PromptEnsembling,
     num_classes: int,
 ) -> RocAucResult:
     """
@@ -74,21 +74,20 @@
     Returns:
         RocAucResult: A dictionary containing the AUROC and confidence interval.
     """
-    if prompt_ensembling == PromptEnsembling.NONE:
+    if ensembling == PromptEnsembling.NONE:
         auroc = roc_auc_ci(
             to_one_hot(y_true, num_classes).long().flatten(1), y_logits.flatten(1)
         )
-    elif prompt_ensembling in (PromptEnsembling.PARTIAL, PromptEnsembling.FULL):
+    elif ensembling in (PromptEnsembling.PARTIAL, PromptEnsembling.FULL):
         # Pool together the negative and positive class logits
         if num_classes == 2:
             auroc = roc_auc_ci(y_true, y_logits[..., 1] - y_logits[..., 0])
         else:
             auroc = roc_auc_ci(to_one_hot(y_true, num_classes).long(), y_logits)
     else:
-        raise ValueError(f"Unknown mode: {prompt_ensembling}")
+        raise ValueError(f"Unknown mode: {ensembling}")
 
     return auroc
-
 
 def calc_calibrated_accuracies(y_true, pos_probs) -> AccuracyResult:
     """
@@ -107,7 +106,6 @@
     cal_acc = accuracy_ci(y_true, cal_preds)
     return cal_acc
 
-
 def calc_calibrated_errors(y_true, pos_probs) -> CalibrationEstimate:
     """
     Calculate the expected calibration error.
@@ -123,7 +121,6 @@
     cal = CalibrationError().update(y_true.flatten(), pos_probs.flatten())
     cal_err = cal.compute()
     return cal_err
-
 
 def calc_accuracies(y_logits, y_true) -> AccuracyResult:
     """
@@ -172,7 +169,6 @@
     else:
         y_true = repeat(y_true, "n -> n v", v=num_variants)
 
-<<<<<<< HEAD
     return y_logits, y_true, num_classes
 
 
@@ -207,43 +203,6 @@
         if num_classes == 2
         else None
     )
-=======
-    THRESHOLD = 0.5
-    if ensembling == "none":
-        y_pred = y_logits[..., 1].gt(THRESHOLD).to(torch.int)
-    else:
-        y_pred = y_logits.argmax(dim=-1)
-
-    acc = accuracy_ci(y_true, y_pred)
-
-    if ensembling == "none":
-        auroc = roc_auc_ci(to_one_hot(y_true, c).long().flatten(1), y_logits.flatten(1))
-    elif ensembling in ("partial", "full"):
-        # Pool together the negative and positive class logits
-        if c == 2:
-            auroc = roc_auc_ci(y_true, y_logits[..., 1] - y_logits[..., 0])
-        else:
-            auroc = roc_auc_ci(to_one_hot(y_true, c).long(), y_logits)
-    else:
-        raise ValueError(f"Unknown mode: {ensembling}")
-
-    cal_acc = None
-    cal_err = None
-    cal_thresh = None
-
-    if c == 2:
-        pooled_logits = (
-            y_logits[..., 1]
-            if ensembling == "none"
-            else y_logits[..., 1] - y_logits[..., 0]
-        )
-        pos_probs = torch.sigmoid(pooled_logits)
-
-        # Calibrated accuracy
-        cal_thresh = pos_probs.float().quantile(y_true.float().mean()).item()
-        cal_preds = pos_probs.gt(cal_thresh).to(torch.int)
-        cal_acc = accuracy_ci(y_true, cal_preds)
->>>>>>> 670eaec0
 
     auroc = calc_auroc(
         y_logits=y_logits,
@@ -252,7 +211,7 @@
         num_classes=num_classes,
     )
 
-    return EvalResult(acc, cal_acc, cal_err, auroc, cal_thresh)
+    return EvalResult(acc, cal_acc, cal_err, auroc)
 
 
 def to_one_hot(labels: Tensor, n_classes: int) -> Tensor:
