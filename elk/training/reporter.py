"""An ELK reporter network."""

from .losses import ccs_squared_loss, js_loss, prompt_var_loss
from copy import deepcopy
from dataclasses import dataclass
from pathlib import Path
from sklearn.metrics import roc_auc_score
from simple_parsing.helpers import Serializable
from torch.nn.functional import binary_cross_entropy as bce
from typing import cast, Literal, NamedTuple, Optional, Union
import math
import torch
import torch.nn as nn


class EvalResult(NamedTuple):
    """The result of evaluating a reporter on a dataset.

    The `.score()` function of a reporter returns an instance of this class,
    which contains the loss, accuracy, calibrated accuracy, and AUROC.
    """

    loss: float
    acc: float
    cal_acc: float
    auroc: float


@dataclass
class ReporterConfig(Serializable):
    """
    Args:
        activation: The activation function to use. Defaults to GELU.
        bias: Whether to use a bias term in the linear layers. Defaults to True.
        hidden_size: The number of hidden units in the MLP. Defaults to None.
            By default, use an MLP expansion ratio of 4/3. This ratio is used by
            Tucker et al. (2022) <https://arxiv.org/abs/2204.09722> in their 3-layer
            MLP probes. We could also use a ratio of 4, imitating transformer FFNs,
            but this seems to lead to excessively large MLPs when num_layers > 2.
        init: The initialization scheme to use. Defaults to "zero".
        loss: The loss function to use. Defaults to "squared".
        num_layers: The number of layers in the MLP. Defaults to 1.
        pre_ln: Whether to include a LayerNorm module before the first linear
            layer. Defaults to False.
        supervised_weight: The weight of the supervised loss. Defaults to 0.0.
    """

    activation: Literal["gelu", "relu", "swish"] = "gelu"
    bias: bool = True
    hidden_size: Optional[int] = None
    init: Literal["default", "spherical", "zero"] = "default"
    loss: Literal["js", "squared", "prompt_var"] = "squared"
    num_layers: int = 1
    pre_ln: bool = False
    seed: int = 42
    supervised_weight: float = 0.0


@dataclass
class OptimConfig(Serializable):
    """
    Args:
        lr: The learning rate to use. Ignored when `optimizer` is `"lbfgs"`.
            Defaults to 1e-2.
        num_epochs: The number of epochs to train for. Defaults to 1000.
        num_tries: The number of times to try training the reporter. Defaults to 10.
        optimizer: The optimizer to use. Defaults to "adam".
        weight_decay: The weight decay or L2 penalty to use. Defaults to 0.01.
    """

    lr: float = 1e-2
    num_epochs: int = 1000
    num_tries: int = 10
    optimizer: Literal["adam", "lbfgs"] = "lbfgs"
    weight_decay: float = 0.01


class Reporter(nn.Module):
    """An ELK reporter network.

    Args:
        in_features: The number of input features.
        cfg: The reporter configuration.
    """

    def __init__(
        self, in_features: int, cfg: ReporterConfig, device: Optional[str] = None
    ):
        super().__init__()

        hidden_size = cfg.hidden_size or 4 * in_features // 3

        self.probe = nn.Sequential(
            nn.Linear(
                in_features,
                1 if cfg.num_layers < 2 else hidden_size,
                bias=cfg.bias,
                device=device,
            ),
        )
        if cfg.pre_ln:
            self.probe.insert(0, nn.LayerNorm(in_features, elementwise_affine=False))

        act_cls = {
            "gelu": nn.GELU,
            "relu": nn.ReLU,
            "swish": nn.SiLU,
        }[cfg.activation]

        for i in range(1, cfg.num_layers):
            self.probe.append(act_cls())
            self.probe.append(
                nn.Linear(
                    hidden_size,
                    1 if i == cfg.num_layers - 1 else hidden_size,
                    bias=cfg.bias,
                    device=device,
                )
            )

        self.init = cfg.init
        self.device = device
        self.unsupervised_loss = {
            "js": js_loss,
            "squared": ccs_squared_loss,
            "prompt_var": prompt_var_loss,
        }[cfg.loss]
        self.supervised_weight = cfg.supervised_weight

    def reset_parameters(self):
        """Reset the parameters of the probe.

        If init is "spherical", use the spherical initialization scheme.
        If init is "default", use the default PyTorch initialization scheme for
        nn.Linear (Kaiming uniform).
        If init is "zero", initialize all parameters to zero.
        """
        if self.init == "spherical":
            # Mathematically equivalent to the unusual initialization scheme used in
            # the original paper. They sample a Gaussian vector of dim in_features + 1,
            # normalize to the unit sphere, then add an extra all-ones dimension to the
            # input and compute the inner product. Here, we use nn.Linear with an
            # explicit bias term, but use the same initialization.
            assert len(self.probe) == 1, "Only linear probes can use spherical init"
            probe = cast(nn.Linear, self.probe[0])  # Pylance gets the type wrong here

            theta = torch.randn(1, probe.in_features + 1, device=probe.weight.device)
            theta /= theta.norm()
            probe.weight.data = theta[:, :-1]
            probe.bias.data = theta[:, -1]

        elif self.init == "default":
            for layer in self.probe:
                if isinstance(layer, nn.Linear):
                    layer.reset_parameters()
        elif self.init == "zero":
            for param in self.parameters():
                param.data.zero_()
        else:
            raise ValueError(f"Unknown init: {self.init}")

    # TODO: These methods will do something fancier in the future
    @classmethod
    def load(cls, path: Union[Path, str]):
        """Load a reporter from a file."""
        return torch.load(path)

    def save(self, path: Union[Path, str]):
        # TODO: Save separate JSON and PT files for the reporter.
        torch.save(self, path)

    def forward(self, x: torch.Tensor) -> torch.Tensor:
        """Return the raw score output of the probe on `x`."""
        return self.probe(x).squeeze(-1)

    def loss(
        self,
        logit0: torch.Tensor,
        logit1: torch.Tensor,
        labels: Optional[torch.Tensor] = None,
    ) -> torch.Tensor:
        """Return the loss of the reporter on the contrast pair (x0, x1).

        Args:
            logit0: The raw score output of the reporter on x0.
            logit1: The raw score output of the reporter on x1.
            labels: The labels of the contrast pair. Defaults to None.

        Returns:
            loss: The loss of the reporter on the contrast pair (x0, x1).

        Raises:
            ValueError: If `supervised_weight > 0` but `labels` is None.
        """
        loss = self.unsupervised_loss(logit0, logit1)

        # If labels are provided, use them to compute a supervised loss
        if labels is not None:
            num_labels = len(labels)
            assert num_labels <= len(logit0), "Too many labels provided"
            p0 = logit0[:num_labels].sigmoid()
            p1 = logit1[:num_labels].sigmoid()

            alpha = self.supervised_weight
            preds = p0.add(1 - p1).mul(0.5).squeeze(-1)
            bce_loss = bce(preds, labels.type_as(preds))
            loss = alpha * bce_loss + (1 - alpha) * loss

        elif self.supervised_weight > 0:
            raise ValueError(
                "Supervised weight > 0 but no labels provided to compute loss"
            )

        return loss

    def validate_data(self, data):
        """Validate that the data's shape is valid."""
        assert len(data) == 2 and data[0].shape == data[1].shape

    def fit(
        self,
        contrast_pair: tuple[torch.Tensor, torch.Tensor],
        labels: Optional[torch.Tensor] = None,
        cfg: OptimConfig = OptimConfig(),
    ) -> float:
        """Fit the probe to the contrast pair (x0, x1).

        Args:
            contrast_pair: A tuple of tensors, (x0, x1), where x0 and x1 are the
                contrastive representations.
            labels: The labels of the contrast pair. Defaults to None.
            lr: The learning rate for Adam. Defaults to 1e-2.
            num_epochs: The number of epochs to train for. Defaults to 1000.
            num_tries: The number of times to repeat the procedure. Defaults to 10.
            optimizer: The optimizer to use. Defaults to "adam".
            verbose: Whether to print out information at each step. Defaults to False.
            weight_decay: The weight decay for Adam. Defaults to 0.01.

        Returns:
            best_loss: The best loss obtained.

        Raises:
            ValueError: If `optimizer` is not "adam" or "lbfgs".
            RuntimeError: If the best loss is not finite.
        """
        self.validate_data(contrast_pair)

        # Record the best acc, loss, and params found so far
        best_loss = torch.inf
        best_state: dict[str, torch.Tensor] = {}  # State dict of the best run
        x0, x1 = contrast_pair

        for _ in range(cfg.num_tries):
            self.reset_parameters()

            if cfg.optimizer == "lbfgs":
                loss = self.train_loop_lbfgs(x0, x1, labels, cfg)
            elif cfg.optimizer == "adam":
                loss = self.train_loop_adam(x0, x1, labels, cfg)
            else:
                raise ValueError(f"Optimizer {cfg.optimizer} is not supported")

            if loss < best_loss:
                best_loss = loss
                best_state = deepcopy(self.state_dict())

        if not math.isfinite(best_loss):
            raise RuntimeError("Got NaN/infinite loss during training")

        self.load_state_dict(best_state)
        return best_loss

    @torch.no_grad()
    def score(
        self,
        contrast_pair: tuple[torch.Tensor, torch.Tensor],
        labels: torch.Tensor,
    ) -> EvalResult:
        """Score the probe on the contrast pair (x0, x1).

        Args:
            contrast_pair: A tuple of tensors, (x0, x1), where x0 and x1 are the
                contrastive representations.
            labels: The labels of the contrast pair.

        Returns:
            an instance of EvalResult containing the loss, accuracy, calibrated
                accuracy, and AUROC of the probe on the contrast pair (x0, x1).
        """

        self.validate_data(contrast_pair)

        logit0, logit1 = map(self, contrast_pair)
        p0, p1 = logit0.sigmoid(), logit1.sigmoid()
        pred_probs = 0.5 * (p0 + (1 - p1))

        # Calibrated accuracy
        cal_thresh = pred_probs.float().quantile(labels.float().mean())
        cal_preds = pred_probs.gt(cal_thresh).squeeze(1).to(torch.int)
        raw_preds = pred_probs.gt(0.5).squeeze(1).to(torch.int)

<<<<<<< HEAD
        tiled_labels = labels.repeat_interleave(pred_probs.shape[1])
        auroc = float(roc_auc_score(tiled_labels.cpu(), pred_probs.cpu().flatten()))
        cal_acc = cal_preds.flatten().eq(tiled_labels).float().mean()
        raw_acc = raw_preds.flatten().eq(tiled_labels).float().mean()
=======
        # makes `num_variants` copies of each label, all within a single
        # dimension of size `num_variants * n`, such that the labels align
        # with pred_probs.flatten()
        broadcast_labels = labels.repeat_interleave(pred_probs.shape[1])
        # roc_auc_score only takes flattened input
        auroc = float(roc_auc_score(broadcast_labels.cpu(), pred_probs.cpu().flatten()))
        cal_acc = cal_preds.flatten().eq(broadcast_labels).float().mean()
        raw_acc = raw_preds.flatten().eq(broadcast_labels).float().mean()
>>>>>>> e4931364

        return EvalResult(
            loss=self.loss(logit0, logit1).item(),
            acc=torch.max(raw_acc, 1 - raw_acc).item(),
            cal_acc=torch.max(cal_acc, 1 - cal_acc).item(),
            auroc=max(auroc, 1 - auroc),
        )

    def train_loop_adam(
        self,
        x0,
        x1,
        labels: Optional[torch.Tensor],
        cfg: OptimConfig,
    ) -> float:
        """Adam train loop, returning the final loss. Modifies params in-place."""

        optimizer = torch.optim.AdamW(
            self.parameters(), lr=cfg.lr, weight_decay=cfg.weight_decay
        )

        loss = torch.inf
        for _ in range(cfg.num_epochs):
            optimizer.zero_grad()

            loss = self.loss(self(x0), self(x1), labels)
            loss.backward()
            optimizer.step()

        return float(loss)

    def train_loop_lbfgs(
        self, x0, x1, labels: Optional[torch.Tensor], cfg: OptimConfig
    ) -> float:
        """LBFGS train loop, returning the final loss. Modifies params in-place."""

        optimizer = torch.optim.LBFGS(
            self.parameters(),
            line_search_fn="strong_wolfe",
            max_iter=cfg.num_epochs,
            tolerance_change=torch.finfo(x0.dtype).eps,
            tolerance_grad=torch.finfo(x0.dtype).eps,
        )
        # Raw unsupervised loss, WITHOUT regularization
        loss = torch.inf

        def closure():
            nonlocal loss
            optimizer.zero_grad()

            loss = self.loss(self(x0), self(x1), labels)
            regularizer = 0.0

            # We explicitly add L2 regularization to the loss, since LBFGS
            # doesn't have a weight_decay parameter
            for param in self.parameters():
                regularizer += cfg.weight_decay * param.norm() ** 2 / 2

            regularized = loss + regularizer
            regularized.backward()

            return float(regularized)

        optimizer.step(closure)
        return float(loss)<|MERGE_RESOLUTION|>--- conflicted
+++ resolved
@@ -299,12 +299,6 @@
         cal_preds = pred_probs.gt(cal_thresh).squeeze(1).to(torch.int)
         raw_preds = pred_probs.gt(0.5).squeeze(1).to(torch.int)
 
-<<<<<<< HEAD
-        tiled_labels = labels.repeat_interleave(pred_probs.shape[1])
-        auroc = float(roc_auc_score(tiled_labels.cpu(), pred_probs.cpu().flatten()))
-        cal_acc = cal_preds.flatten().eq(tiled_labels).float().mean()
-        raw_acc = raw_preds.flatten().eq(tiled_labels).float().mean()
-=======
         # makes `num_variants` copies of each label, all within a single
         # dimension of size `num_variants * n`, such that the labels align
         # with pred_probs.flatten()
@@ -313,7 +307,6 @@
         auroc = float(roc_auc_score(broadcast_labels.cpu(), pred_probs.cpu().flatten()))
         cal_acc = cal_preds.flatten().eq(broadcast_labels).float().mean()
         raw_acc = raw_preds.flatten().eq(broadcast_labels).float().mean()
->>>>>>> e4931364
 
         return EvalResult(
             loss=self.loss(logit0, logit1).item(),
