--- conflicted
+++ resolved
@@ -13,11 +13,7 @@
 from torch import Tensor
 
 from ..calibration import CalibrationError
-<<<<<<< HEAD
 from ..metrics import accuracy, to_one_hot
-from .classifier import Classifier
-=======
->>>>>>> f021404d
 
 
 class EvalResult(NamedTuple):
@@ -65,58 +61,6 @@
 class Reporter(nn.Module, ABC):
     """An ELK reporter network."""
 
-<<<<<<< HEAD
-    @classmethod
-    def check_separability(
-        cls,
-        train_hiddens: Tensor,
-        val_hiddens: Tensor,
-    ) -> float:
-        """Measure how linearly separable the pseudo-labels are for a contrast pair.
-
-        Args:
-            train_hiddens: Contrast set of shape [n, v, k, d]. Used for training the
-                classifier.
-            val_hiddens: Contrast set of shape [n, v, k, d]. Used for evaluating the
-                classifier.
-
-        Returns:
-            The AUROC of a linear classifier fit on the pseudo-labels.
-        """
-        (n_train, v, k, d) = train_hiddens.shape
-        (n_val, _, k_val, d_val) = val_hiddens.shape
-        assert d == d_val, "Must have the same number of features in each split"
-        assert k == k_val == 2, "Must be a binary contrast set"
-
-        pseudo_clf = Classifier(d, device=train_hiddens.device)
-        pseudo_train_labels = torch.cat(
-            [
-                train_hiddens.new_zeros(n_train),
-                train_hiddens.new_ones(n_train),
-            ]
-        ).repeat_interleave(
-            v
-        )  # make num_variants copies of each pseudo-label
-
-        pseudo_val_labels = torch.cat(
-            [
-                val_hiddens.new_zeros(n_val),
-                val_hiddens.new_ones(n_val),
-            ]
-        ).repeat_interleave(v)
-
-        pseudo_clf.fit(
-            rearrange(train_hiddens, "n v k d -> (k n v) d"),
-            pseudo_train_labels,
-        )
-        with torch.no_grad():
-            pseudo_preds = pseudo_clf(
-                rearrange(val_hiddens, "n v k d -> (k n v) d"),
-            )
-            return float(roc_auc_score(pseudo_val_labels.cpu(), pseudo_preds.cpu()))
-
-=======
->>>>>>> f021404d
     def reset_parameters(self):
         """Reset the parameters of the probe."""
 
