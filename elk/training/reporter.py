<<<<<<< HEAD
from .losses import ccs_squared_loss, js_loss, prompt_var_loss
from abc import ABC, abstractmethod
from dataclasses import dataclass
=======
"""An ELK reporter network."""

from elk.utils.typing import assert_type
from ..parsing import parse_loss
from .losses import LOSSES
from copy import deepcopy
from dataclasses import dataclass, field
>>>>>>> 4a0d35a0
from pathlib import Path
from simple_parsing.helpers import field, Serializable
from sklearn.metrics import roc_auc_score
<<<<<<< HEAD
from torch.nn.functional import binary_cross_entropy as bce
from typing import ClassVar, Literal, NamedTuple, Optional, Type, Union
=======
from simple_parsing.helpers import Serializable, dict_field
from torch.nn.functional import binary_cross_entropy as bce
from typing import cast, Literal, NamedTuple, Optional, Union, Dict
import math
>>>>>>> 4a0d35a0
import torch
import torch.nn as nn


class EvalResult(NamedTuple):
    """The result of evaluating a reporter on a dataset.

    The `.score()` function of a reporter returns an instance of this class,
    which contains the loss, accuracy, and AUROC.
    """

    loss: float
    acc: float
    auroc: float


@dataclass
<<<<<<< HEAD
=======
class ReporterConfig(Serializable):
    """
    Args:
        activation: The activation function to use. Defaults to GELU.
        bias: Whether to use a bias term in the linear layers. Defaults to True.
        hidden_size: The number of hidden units in the MLP. Defaults to None.
            By default, use an MLP expansion ratio of 4/3. This ratio is used by
            Tucker et al. (2022) <https://arxiv.org/abs/2204.09722> in their 3-layer
            MLP probes. We could also use a ratio of 4, imitating transformer FFNs,
            but this seems to lead to excessively large MLPs when num_layers > 2.
        init: The initialization scheme to use. Defaults to "zero".
        loss: The loss function to use. list of strings, each of the form
            "coef*name", where coef is a float and name is one of the keys in
            `elk.training.losses.LOSSES`.
            Example: --loss 1.0*consistency_squared 0.5*prompt_var
            corresponds to the loss function 1.0*consistency_squared + 0.5*prompt_var.
            Defaults to "ccs_prompt_var".
        num_layers: The number of layers in the MLP. Defaults to 1.
        pre_ln: Whether to include a LayerNorm module before the first linear
            layer. Defaults to False.
        supervised_weight: The weight of the supervised loss. Defaults to 0.0.
    """

    activation: Literal["gelu", "relu", "swish"] = "gelu"
    bias: bool = True
    hidden_size: Optional[int] = None
    init: Literal["default", "spherical", "zero"] = "default"
    loss: list[str] = field(default_factory=lambda: ["ccs_prompt_var"])
    loss_dict: dict[str, float] = field(default_factory=dict, init=False)
    num_layers: int = 1
    pre_ln: bool = False
    seed: int = 42
    supervised_weight: float = 0.0

    def __post_init__(self):
        self.loss_dict = parse_loss(self.loss)

        # standardize the loss field
        self.loss = [f"{coef}*{name}" for name, coef in self.loss_dict.items()]


@dataclass
>>>>>>> 4a0d35a0
class OptimConfig(Serializable):
    """
    Args:
        lr: The learning rate to use. Ignored when `optimizer` is `"lbfgs"`.
            Defaults to 1e-2.
        max_iter: Maximum number of steps to train for. Defaults to 1000.
        optimizer: The optimizer to use. Defaults to "adam".
        weight_decay: The weight decay or L2 penalty to use. Defaults to 0.01.
    """

    lr: float = 1e-2
    max_iter: int = 1000
    optimizer: Literal["adam", "lbfgs"] = "lbfgs"
    weight_decay: float = 0.01


@dataclass
class ReporterConfig(Serializable):
    in_features: int = field(default=0, cmd=False)
    """The number of input features. If 0, we use `in_features` in `__init__`."""
    loss: Literal["js", "squared", "prompt_var"] = "squared"
    """The loss function to use. Defaults to "squared"."""
    num_heads: int = 1
    """The number of independent predictions to output. Defaults to 1."""
    seed: int = 42
    """The random seed to use for initialization. Defaults to 42."""
    supervised_weight: float = 0.0
    """The weight of the supervised loss. Defaults to 0.0."""


CONFIG_CLS_TO_REPORTER_CLS: dict[Type[ReporterConfig], Type["Reporter"]] = {}


class Reporter(nn.Module, ABC):
    # Subclasses must set this to the configuration class they use
    config_cls: ClassVar[Type[ReporterConfig]]
    config: ReporterConfig
    in_features: int

<<<<<<< HEAD
    def __init_subclass__(cls, **kwargs) -> None:
        super().__init_subclass__(**kwargs)
        CONFIG_CLS_TO_REPORTER_CLS[cls.config_cls] = cls

    @classmethod
    def instantiate(
        cls, in_features: int, cfg: ReporterConfig, device: Optional[str] = None
    ) -> "Reporter":
        """Instantiate the appropriate reporter class from a configuration."""
        reporter_cls = CONFIG_CLS_TO_REPORTER_CLS[type(cfg)]
        return reporter_cls(in_features, cfg, device=device)

    @abstractmethod
    def __init__(
        self, in_features: int, cfg: ReporterConfig, device: Optional[str] = None
    ):
        """Initialize an ELK reporter network.
=======
        self.init = cfg.init
        self.device = device
        self.loss_dict = cfg.loss_dict
        self.supervised_weight = cfg.supervised_weight

    def unsupervised_loss(
        self, logit0: torch.Tensor, logit1: torch.Tensor
    ) -> torch.Tensor:
        loss = sum(
            LOSSES[name](logit0, logit1, coef) for name, coef in self.loss_dict.items()
        )
        return assert_type(torch.Tensor, loss)

    def reset_parameters(self):
        """Reset the parameters of the probe.
>>>>>>> 4a0d35a0

        Args:
            in_features: The number of input features.
            cfg: The reporter configuration.
            device: The device to instantiate the reporter on. Defaults to `None`.
        """
        super().__init__()

    @classmethod
    def load(
        cls,
        path: Union[Path, str],
        cfg: Optional[ReporterConfig] = None,
        *,
        device: Optional[str] = None,
    ) -> "Reporter":
        """Load a reporter checkpoint from a file."""
        path = Path(path)

        # Find the YAML file
        if not cfg:
            yaml_path = path.with_suffix(".yaml")
            cfg = cls.config_cls.load_yaml(yaml_path)

        state_dict = torch.load(path, map_location=device)
        reporter = cls(cfg.in_features, cfg)
        reporter.load_state_dict(state_dict)

        return reporter

    def save(self, path: Union[Path, str], save_cfg: bool = True):
        """Save a reporter checkpoint (and optionally its config) to disk."""
        torch.save(self.state_dict(), path)

        if save_cfg:
            # Set the in_features if needed
            self.config.in_features = self.in_features

            yaml_path = Path(path).with_suffix(".yaml")
            self.config.save_yaml(yaml_path)

    @abstractmethod
    def fit(
        self,
        contrast_pair: tuple[torch.Tensor, torch.Tensor],
        labels: Optional[torch.Tensor] = None,
        cfg: OptimConfig = OptimConfig(),
    ):
        """Fit the probe to the contrast pair (x0, x1).

        Args:
            contrast_pair: A tuple of tensors, (x0, x1), where x0 and x1 are the
                contrastive representations.
            labels: The labels of the contrast pair. Defaults to None.
            cfg: The configuration for the optimizer.

        Returns:
            best_loss: The best loss obtained.

        Raises:
            RuntimeError: If the best loss is not finite.
        """

    def loss(
        self,
        logit0: torch.Tensor,
        logit1: torch.Tensor,
        labels: Optional[torch.Tensor] = None,
    ) -> torch.Tensor:
        """Return the loss of the reporter on the contrast pair (x0, x1).

        Args:
            logit0: The raw score output of the reporter on x0.
            logit1: The raw score output of the reporter on x1.
            labels: The labels of the contrast pair. Defaults to None.

        Returns:
            loss: The loss of the reporter on the contrast pair (x0, x1).

        Raises:
            ValueError: If `supervised_weight > 0` but `labels` is None.
        """
        loss_fn = {
            "js": js_loss,
            "squared": ccs_squared_loss,
            "prompt_var": prompt_var_loss,
        }[self.config.loss]
        loss = loss_fn(logit0, logit1)

        # If labels are provided, use them to compute a supervised loss
        if labels is not None:
            num_labels = len(labels)
            assert num_labels <= len(logit0), "Too many labels provided"
            p0 = logit0[:num_labels].sigmoid()
            p1 = logit1[:num_labels].sigmoid()

            alpha = self.config.supervised_weight
            preds = p0.add(1 - p1).mul(0.5).squeeze(-1)
            bce_loss = bce(preds, labels.type_as(preds))
            loss = alpha * bce_loss + (1 - alpha) * loss

        elif self.config.supervised_weight > 0:
            raise ValueError(
                "Supervised weight > 0 but no labels provided to compute loss"
            )

        return loss

    def validate_data(self, data: tuple[torch.Tensor, torch.Tensor]):
        """Validate that the data's shape is valid."""
        assert len(data) == 2 and data[0].shape == data[1].shape

    @torch.no_grad()
    def score(
        self,
        contrast_pair: tuple[torch.Tensor, torch.Tensor],
        labels: torch.Tensor,
    ) -> list[EvalResult]:
        """Score the reporter on the contrast pair (x0, x1).

        Args:
            contrast_pair: A tuple of tensors, (x0, x1), where x0 and x1 are the
                contrastive representations.
            labels: The labels of the contrast pair.

        Returns:
            an instance of EvalResult containing the loss, accuracy, calibrated
                accuracy, and AUROC of the probe on the contrast pair (x0, x1).
        """

        self.validate_data(contrast_pair)

        logit0, logit1 = map(self, contrast_pair)
        p0, p1 = logit0.sigmoid(), logit1.sigmoid()
        pred_probs = 0.5 * (p0 + (1 - p1))

        # makes `num_variants` copies of each label, all within a single
        # dimension of size `num_variants * n`, such that the labels align
        # with pred_probs.flatten()
        labels = labels.repeat_interleave(pred_probs.shape[1])
        raw_preds = pred_probs.gt(0.5).squeeze(1).to(torch.int)

        results = []
        for pred_prob in pred_probs.unbind(-1):
            # roc_auc_score only takes flattened input
            auroc = float(roc_auc_score(labels.cpu(), pred_prob.cpu().flatten()))
            raw_acc = raw_preds.flatten().eq(labels).float().mean()

            result = EvalResult(
                loss=self.loss(logit0, logit1).item(),
                acc=torch.max(raw_acc, 1 - raw_acc).item(),
                auroc=max(auroc, 1 - auroc),
            )
            results.append(result)

        return results

    def train_loop_adam(
        self,
        x0,
        x1,
        labels: Optional[torch.Tensor],
        cfg: OptimConfig,
    ) -> float:
        """Adam train loop, returning the final loss. Modifies params in-place."""

        optimizer = torch.optim.AdamW(
            self.parameters(), lr=cfg.lr, weight_decay=cfg.weight_decay
        )

        loss = torch.inf
        for _ in range(cfg.max_iter):
            optimizer.zero_grad()

            loss = self.loss(self(x0), self(x1), labels)
            loss.backward()
            optimizer.step()

        return float(loss)

    def fit_once_lbfgs(
        self, x0, x1, labels: Optional[torch.Tensor], cfg: OptimConfig
    ) -> float:
        """LBFGS train loop, returning the final loss. Modifies params in-place."""

        optimizer = torch.optim.LBFGS(
            self.parameters(),
            line_search_fn="strong_wolfe",
            max_iter=cfg.max_iter,
            tolerance_change=torch.finfo(x0.dtype).eps,
            tolerance_grad=torch.finfo(x0.dtype).eps,
        )
        # Raw unsupervised loss, WITHOUT regularization
        loss = torch.inf

        def closure():
            nonlocal loss
            optimizer.zero_grad()

            loss = self.loss(self(x0), self(x1), labels)
            regularizer = 0.0

            # We explicitly add L2 regularization to the loss, since LBFGS
            # doesn't have a weight_decay parameter
            for param in self.parameters():
                regularizer += cfg.weight_decay * param.norm() ** 2 / 2

            regularized = loss + regularizer
            regularized.backward()

            return float(regularized)

        optimizer.step(closure)
        return float(loss)<|MERGE_RESOLUTION|>--- conflicted
+++ resolved
@@ -1,28 +1,15 @@
-<<<<<<< HEAD
-from .losses import ccs_squared_loss, js_loss, prompt_var_loss
+"""An ELK reporter network."""
+
+from ..parsing import parse_loss
+from ..utils.typing import assert_type
+from .losses import LOSSES
 from abc import ABC, abstractmethod
 from dataclasses import dataclass
-=======
-"""An ELK reporter network."""
-
-from elk.utils.typing import assert_type
-from ..parsing import parse_loss
-from .losses import LOSSES
-from copy import deepcopy
-from dataclasses import dataclass, field
->>>>>>> 4a0d35a0
 from pathlib import Path
 from simple_parsing.helpers import field, Serializable
 from sklearn.metrics import roc_auc_score
-<<<<<<< HEAD
 from torch.nn.functional import binary_cross_entropy as bce
 from typing import ClassVar, Literal, NamedTuple, Optional, Type, Union
-=======
-from simple_parsing.helpers import Serializable, dict_field
-from torch.nn.functional import binary_cross_entropy as bce
-from typing import cast, Literal, NamedTuple, Optional, Union, Dict
-import math
->>>>>>> 4a0d35a0
 import torch
 import torch.nn as nn
 
@@ -40,51 +27,6 @@
 
 
 @dataclass
-<<<<<<< HEAD
-=======
-class ReporterConfig(Serializable):
-    """
-    Args:
-        activation: The activation function to use. Defaults to GELU.
-        bias: Whether to use a bias term in the linear layers. Defaults to True.
-        hidden_size: The number of hidden units in the MLP. Defaults to None.
-            By default, use an MLP expansion ratio of 4/3. This ratio is used by
-            Tucker et al. (2022) <https://arxiv.org/abs/2204.09722> in their 3-layer
-            MLP probes. We could also use a ratio of 4, imitating transformer FFNs,
-            but this seems to lead to excessively large MLPs when num_layers > 2.
-        init: The initialization scheme to use. Defaults to "zero".
-        loss: The loss function to use. list of strings, each of the form
-            "coef*name", where coef is a float and name is one of the keys in
-            `elk.training.losses.LOSSES`.
-            Example: --loss 1.0*consistency_squared 0.5*prompt_var
-            corresponds to the loss function 1.0*consistency_squared + 0.5*prompt_var.
-            Defaults to "ccs_prompt_var".
-        num_layers: The number of layers in the MLP. Defaults to 1.
-        pre_ln: Whether to include a LayerNorm module before the first linear
-            layer. Defaults to False.
-        supervised_weight: The weight of the supervised loss. Defaults to 0.0.
-    """
-
-    activation: Literal["gelu", "relu", "swish"] = "gelu"
-    bias: bool = True
-    hidden_size: Optional[int] = None
-    init: Literal["default", "spherical", "zero"] = "default"
-    loss: list[str] = field(default_factory=lambda: ["ccs_prompt_var"])
-    loss_dict: dict[str, float] = field(default_factory=dict, init=False)
-    num_layers: int = 1
-    pre_ln: bool = False
-    seed: int = 42
-    supervised_weight: float = 0.0
-
-    def __post_init__(self):
-        self.loss_dict = parse_loss(self.loss)
-
-        # standardize the loss field
-        self.loss = [f"{coef}*{name}" for name, coef in self.loss_dict.items()]
-
-
-@dataclass
->>>>>>> 4a0d35a0
 class OptimConfig(Serializable):
     """
     Args:
@@ -105,8 +47,15 @@
 class ReporterConfig(Serializable):
     in_features: int = field(default=0, cmd=False)
     """The number of input features. If 0, we use `in_features` in `__init__`."""
-    loss: Literal["js", "squared", "prompt_var"] = "squared"
-    """The loss function to use. Defaults to "squared"."""
+    loss: list[str] = field(default_factory=lambda: ["ccs_prompt_var"])
+    """The loss function to use. list of strings, each of the form
+    "coef*name", where coef is a float and name is one of the keys in
+    `elk.training.losses.LOSSES`.
+    Example: `--loss 1.0*consistency_squared 0.5*prompt_var`
+    corresponds to the loss function `1.0*consistency_squared + 0.5*prompt_var`.
+    Defaults to `"ccs_prompt_var"`.
+    """
+    loss_dict: dict[str, float] = field(default_factory=dict, init=False)
     num_heads: int = 1
     """The number of independent predictions to output. Defaults to 1."""
     seed: int = 42
@@ -114,17 +63,23 @@
     supervised_weight: float = 0.0
     """The weight of the supervised loss. Defaults to 0.0."""
 
+    def __post_init__(self):
+        self.loss_dict = parse_loss(self.loss)
+
+        # standardize the loss field
+        self.loss = [f"{coef}*{name}" for name, coef in self.loss_dict.items()]
+
 
 CONFIG_CLS_TO_REPORTER_CLS: dict[Type[ReporterConfig], Type["Reporter"]] = {}
 
 
+@abstractmethod
 class Reporter(nn.Module, ABC):
     # Subclasses must set this to the configuration class they use
     config_cls: ClassVar[Type[ReporterConfig]]
     config: ReporterConfig
     in_features: int
 
-<<<<<<< HEAD
     def __init_subclass__(cls, **kwargs) -> None:
         super().__init_subclass__(**kwargs)
         CONFIG_CLS_TO_REPORTER_CLS[cls.config_cls] = cls
@@ -142,23 +97,6 @@
         self, in_features: int, cfg: ReporterConfig, device: Optional[str] = None
     ):
         """Initialize an ELK reporter network.
-=======
-        self.init = cfg.init
-        self.device = device
-        self.loss_dict = cfg.loss_dict
-        self.supervised_weight = cfg.supervised_weight
-
-    def unsupervised_loss(
-        self, logit0: torch.Tensor, logit1: torch.Tensor
-    ) -> torch.Tensor:
-        loss = sum(
-            LOSSES[name](logit0, logit1, coef) for name, coef in self.loss_dict.items()
-        )
-        return assert_type(torch.Tensor, loss)
-
-    def reset_parameters(self):
-        """Reset the parameters of the probe.
->>>>>>> 4a0d35a0
 
         Args:
             in_features: The number of input features.
@@ -166,6 +104,15 @@
             device: The device to instantiate the reporter on. Defaults to `None`.
         """
         super().__init__()
+
+    def unsupervised_loss(
+        self, logit0: torch.Tensor, logit1: torch.Tensor
+    ) -> torch.Tensor:
+        loss = sum(
+            LOSSES[name](logit0, logit1, coef)
+            for name, coef in self.config.loss_dict.items()
+        )
+        return assert_type(torch.Tensor, loss)
 
     @classmethod
     def load(
@@ -241,12 +188,7 @@
         Raises:
             ValueError: If `supervised_weight > 0` but `labels` is None.
         """
-        loss_fn = {
-            "js": js_loss,
-            "squared": ccs_squared_loss,
-            "prompt_var": prompt_var_loss,
-        }[self.config.loss]
-        loss = loss_fn(logit0, logit1)
+        loss = self.unsupervised_loss(logit0, logit1)
 
         # If labels are provided, use them to compute a supervised loss
         if labels is not None:
