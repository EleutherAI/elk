--- conflicted
+++ resolved
@@ -60,36 +60,7 @@
 
 
 class Reporter(nn.Module, ABC):
-    """An ELK reporter network.
-
-    Args:
-        in_features: The number of input features.
-        cfg: The reporter configuration.
-    """
-
-    n: Tensor
-<<<<<<< HEAD
-    class_means: Tensor
-
-    def __init__(
-        self,
-        cfg: ReporterConfig,
-        in_features: int,
-        num_classes: int = 2,
-        device: Optional[str] = None,
-        dtype: Optional[torch.dtype] = None,
-    ):
-        super().__init__()
-
-        self.config = cfg
-        self.register_buffer("n", torch.zeros((), device=device, dtype=torch.long))
-        self.register_buffer(
-            "class_means",
-            torch.zeros(num_classes, in_features, device=device, dtype=dtype),
-        )
-=======
-    config: ReporterConfig
->>>>>>> ecc53cb2
+    """An ELK reporter network."""
 
     @classmethod
     def check_separability(
@@ -143,23 +114,6 @@
     def reset_parameters(self):
         """Reset the parameters of the probe."""
 
-<<<<<<< HEAD
-    @torch.no_grad()
-    def update(self, *hiddens: Tensor) -> None:
-        """Update the running mean of the positive and negative examples."""
-
-        assert len(hiddens) > 1, "Must provide at least two hidden representations"
-
-        # Flatten the hidden representations
-        hiddens = tuple(h.flatten(0, -2) for h in hiddens)
-        self.n += hiddens[0].shape[0]
-
-        # Update the running means
-        for i, h in enumerate(hiddens):
-            self.class_means[i] += (h.sum(dim=0) - self.class_means[i]) / self.n
-
-=======
->>>>>>> ecc53cb2
     # TODO: These methods will do something fancier in the future
     @classmethod
     def load(cls, path: Path | str):
