--- conflicted
+++ resolved
@@ -237,9 +237,6 @@
 
     def forward(self, x: Tensor) -> Tensor:
         """Return the raw score output of the probe on `x`."""
-<<<<<<< HEAD
-        return self.probe(x).mul(self.scale).add(self.bias).squeeze(-1)
-=======
         assert x.shape[-2] == 2, "Probe input must be a contrast pair"
 
         # Apply normalization
@@ -251,8 +248,7 @@
 
     def raw_forward(self, x: Tensor) -> Tensor:
         """Apply the probe to the provided input, without normalization."""
-        return self.probe(x).squeeze(-1)
->>>>>>> b889473a
+        return self.probe(x).mul(self.scale).add(self.bias).squeeze(-1)
 
     def loss(
         self,
