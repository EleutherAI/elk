--- conflicted
+++ resolved
@@ -97,16 +97,9 @@
         self.scale = nn.Parameter(torch.ones(1, device=device, dtype=dtype))
 
         hidden_size = cfg.hidden_size or 4 * in_features // 3
-<<<<<<< HEAD
-        if self.config.norm == "burns":
-            self.norm: nn.module = BurnsNorm()
-        else:
-            self.norm: nn.module = None
-=======
 
         self.norm = None
 
->>>>>>> b257c97b
         self.probe = nn.Sequential(
             nn.Linear(
                 in_features,
@@ -172,7 +165,7 @@
         """Return the credence assigned to the hidden state `x`."""
         assert self.norm is not None, "Must call fit() before forward()"
 
-        raw_scores = self.probe(x).squeeze(-1)
+        raw_scores = self.probe(self.norm(x)).squeeze(-1)
         return raw_scores.mul(self.scale).add(self.bias).squeeze(-1)
 
     def loss(self, logit0: Tensor, logit1: Tensor) -> Tensor:
