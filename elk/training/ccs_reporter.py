"""An ELK reporter network."""

import math
from copy import deepcopy
from dataclasses import dataclass, field
from typing import Literal, Optional, cast

import torch
import torch.nn as nn
from concept_erasure import LeaceFitter
from torch import Tensor

from ..parsing import parse_loss
from ..utils.typing import assert_type
<<<<<<< HEAD
from .burns_norm import BurnsNorm
from .classifier import Classifier
from .concept_eraser import ConceptEraser
=======
from .common import FitterConfig
>>>>>>> db1f8973
from .losses import LOSSES
from .platt_scaling import PlattMixin


@dataclass
class CcsConfig(FitterConfig):
    activation: Literal["gelu", "relu", "swish"] = "gelu"
    """The activation function to use."""
    bias: bool = True
    """Whether to use a bias term in the linear layers."""
    hidden_size: Optional[int] = None
    """
    The number of hidden units in the MLP. Defaults to None. By default, use an MLP
    expansion ratio of 4/3. This ratio is used by Tucker et al. (2022)
    <https://arxiv.org/abs/2204.09722> in their 3-layer MLP probes. We could also use
    a ratio of 4, imitating transformer FFNs, but this seems to lead to excessively
    large MLPs when num_layers > 2.
    """
    init: Literal["default", "pca", "spherical", "zero"] = "default"
    """The initialization scheme to use."""
    loss: list[str] = field(default_factory=lambda: ["ccs"])
    """
    The loss function to use. list of strings, each of the form "coef*name", where coef
    is a float and name is one of the keys in `elk.training.losses.LOSSES`.
    Example: `--loss 1.0*consistency_squared 0.5*prompt_var` corresponds to the loss
    function 1.0*consistency_squared + 0.5*prompt_var.
    """
    loss_dict: dict[str, float] = field(default_factory=dict, init=False)
    norm: Literal["leace", "burns"] = "leace"
    num_layers: int = 1
    """The number of layers in the MLP."""
    pre_ln: bool = False
    """Whether to include a LayerNorm module before the first linear layer."""
    supervised_weight: float = 0.0
    """The weight of the supervised loss."""

    lr: float = 1e-2
    """The learning rate to use. Ignored when `optimizer` is `"lbfgs"`."""
    num_epochs: int = 1000
    """The number of epochs to train for."""
    num_tries: int = 10
    """The number of times to try training the reporter."""
    optimizer: Literal["adam", "lbfgs"] = "lbfgs"
    """The optimizer to use."""
    weight_decay: float = 0.01
    """The weight decay or L2 penalty to use."""

    def __post_init__(self):
        self.loss_dict = parse_loss(self.loss)

        # standardize the loss field
        self.loss = [f"{coef}*{name}" for name, coef in self.loss_dict.items()]


class CcsReporter(nn.Module, PlattMixin):
    """CCS reporter network.

    Args:
        in_features: The number of input features.
        cfg: The reporter configuration.
    """

    config: CcsConfig

    def __init__(
        self,
        cfg: CcsConfig,
        in_features: int,
        *,
        device: str | torch.device | None = None,
        dtype: torch.dtype | None = None,
        num_variants: int = 1,
    ):
        super().__init__()
        self.config = cfg
        self.in_features = in_features
        self.num_variants = num_variants

        # Learnable Platt scaling parameters
        self.bias = nn.Parameter(torch.zeros(1, device=device, dtype=dtype))
        self.scale = nn.Parameter(torch.ones(1, device=device, dtype=dtype))

        hidden_size = cfg.hidden_size or 4 * in_features // 3
<<<<<<< HEAD
        if self.config.norm == "burns":
            self.norm: nn.module = BurnsNorm()
        else:
            self.norm: nn.module = ConceptEraser(
                in_features,
                2 * num_variants,
                device=device,
                dtype=dtype,
            )
=======

        self.norm = None
>>>>>>> db1f8973
        self.probe = nn.Sequential(
            nn.Linear(
                in_features,
                1 if cfg.num_layers < 2 else hidden_size,
                bias=cfg.bias,
                device=device,
            ),
        )
        if cfg.pre_ln:
            self.probe.insert(0, nn.LayerNorm(in_features, elementwise_affine=False))

        act_cls = {
            "gelu": nn.GELU,
            "relu": nn.ReLU,
            "swish": nn.SiLU,
        }[cfg.activation]

        for i in range(1, cfg.num_layers):
            self.probe.append(act_cls())
            self.probe.append(
                nn.Linear(
                    hidden_size,
                    1 if i == cfg.num_layers - 1 else hidden_size,
                    bias=cfg.bias,
                    device=device,
                )
            )

    def reset_parameters(self):
        """Reset the parameters of the probe.

        If init is "spherical", use the spherical initialization scheme.
        If init is "default", use the default PyTorch initialization scheme for
        nn.Linear (Kaiming uniform).
        If init is "zero", initialize all parameters to zero.
        """
        if self.config.init == "spherical":
            # Mathematically equivalent to the unusual initialization scheme used in
            # the original paper. They sample a Gaussian vector of dim in_features + 1,
            # normalize to the unit sphere, then add an extra all-ones dimension to the
            # input and compute the inner product. Here, we use nn.Linear with an
            # explicit bias term, but use the same initialization.
            assert len(self.probe) == 1, "Only linear probes can use spherical init"
            probe = cast(nn.Linear, self.probe[0])  # Pylance gets the type wrong here

            theta = torch.randn(1, probe.in_features + 1, device=probe.weight.device)
            theta /= theta.norm()
            probe.weight.data = theta[:, :-1]
            probe.bias.data = theta[:, -1]

        elif self.config.init == "default":
            for layer in self.probe:
                if isinstance(layer, nn.Linear):
                    layer.reset_parameters()

        elif self.config.init == "zero":
            for param in self.parameters():
                param.data.zero_()
        elif self.config.init != "pca":
            raise ValueError(f"Unknown init: {self.config.init}")

    def forward(self, x: Tensor) -> Tensor:
        """Return the credence assigned to the hidden state `x`."""
<<<<<<< HEAD
        raw_scores = self.probe(x).squeeze(-1)
=======
        assert self.norm is not None, "Must call fit() before forward()"

        raw_scores = self.probe(self.norm(x)).squeeze(-1)
>>>>>>> db1f8973
        return raw_scores.mul(self.scale).add(self.bias).squeeze(-1)

    def loss(self, logit0: Tensor, logit1: Tensor) -> Tensor:
        """Return the loss of the reporter on the contrast pair (x0, x1).

        Args:
            logit0: The raw score output of the reporter on x0.
            logit1: The raw score output of the reporter on x1.

        Returns:
            loss: The loss of the reporter on the contrast pair (x0, x1).
        """
        loss = sum(
            LOSSES[name](logit0, logit1, coef)
            for name, coef in self.config.loss_dict.items()
        )
        return assert_type(Tensor, loss)

    def fit(self, hiddens: Tensor) -> float:
        """Fit the probe to the contrast pair `hiddens`.

        Returns:
            best_loss: The best loss obtained.
        """
        x_neg, x_pos = hiddens.unbind(2)

        # One-hot indicators for each prompt template
        n, v, d = x_neg.shape
        prompt_ids = torch.eye(v, device=x_neg.device).expand(n, -1, -1)

<<<<<<< HEAD
        if self.config.norm == "leace":
            self.norm.update(
                x=x_neg,
                # Independent indicator for each (template, pseudo-label) pair
                y=torch.cat([torch.zeros_like(prompt_ids), prompt_ids], dim=-1),
            )
            self.norm.update(
                x=x_pos,
                # Independent indicator for each (template, pseudo-label) pair
                y=torch.cat([prompt_ids, torch.zeros_like(prompt_ids)], dim=-1),
            )
=======
        fitter = LeaceFitter(d, 2 * v, dtype=x_neg.dtype, device=x_neg.device)
        fitter.update(
            x=x_neg,
            # Independent indicator for each (template, pseudo-label) pair
            z=torch.cat([torch.zeros_like(prompt_ids), prompt_ids], dim=-1),
        )
        fitter.update(
            x=x_pos,
            # Independent indicator for each (template, pseudo-label) pair
            z=torch.cat([prompt_ids, torch.zeros_like(prompt_ids)], dim=-1),
        )
        self.norm = fitter.eraser
>>>>>>> db1f8973

        x_neg, x_pos = self.norm(x_neg), self.norm(x_pos)

        # Record the best acc, loss, and params found so far
        best_loss = torch.inf
        best_state: dict[str, Tensor] = {}  # State dict of the best run

        for i in range(self.config.num_tries):
            self.reset_parameters()

            # This is sort of inefficient but whatever
            if self.config.init == "pca":
                diffs = torch.flatten(x_pos - x_neg, 0, 1)
                _, __, V = torch.pca_lowrank(diffs, q=i + 1)
                self.probe[0].weight.data = V[:, -1, None].T

            if self.config.optimizer == "lbfgs":
                loss = self.train_loop_lbfgs(x_neg, x_pos)
            elif self.config.optimizer == "adam":
                loss = self.train_loop_adam(x_neg, x_pos)
            else:
                raise ValueError(f"Optimizer {self.config.optimizer} is not supported")

            if loss < best_loss:
                best_loss = loss
                best_state = deepcopy(self.state_dict())

        if not math.isfinite(best_loss):
            raise RuntimeError("Got NaN/infinite loss during training")

        self.load_state_dict(best_state)
        return best_loss

    def train_loop_adam(self, x_neg: Tensor, x_pos: Tensor) -> float:
        """Adam train loop, returning the final loss. Modifies params in-place."""

        optimizer = torch.optim.AdamW(
            self.parameters(), lr=self.config.lr, weight_decay=self.config.weight_decay
        )

        loss = torch.inf
        for _ in range(self.config.num_epochs):
            optimizer.zero_grad()

            # We already normalized in fit()
            loss = self.loss(self(x_neg), self(x_pos))
            loss.backward()
            optimizer.step()

        return float(loss)

    def train_loop_lbfgs(self, x_neg: Tensor, x_pos: Tensor) -> float:
        """LBFGS train loop, returning the final loss. Modifies params in-place."""

        optimizer = torch.optim.LBFGS(
            self.parameters(),
            line_search_fn="strong_wolfe",
            max_iter=self.config.num_epochs,
            tolerance_change=torch.finfo(x_pos.dtype).eps,
            tolerance_grad=torch.finfo(x_pos.dtype).eps,
        )
        # Raw unsupervised loss, WITHOUT regularization
        loss = torch.inf

        def closure():
            nonlocal loss
            optimizer.zero_grad()

            # We already normalized in fit()
            loss = self.loss(self(x_neg), self(x_pos))
            regularizer = 0.0

            # We explicitly add L2 regularization to the loss, since LBFGS
            # doesn't have a weight_decay parameter
            for param in self.parameters():
                regularizer += self.config.weight_decay * param.norm() ** 2 / 2

            regularized = loss + regularizer
            regularized.backward()

            return float(regularized)

        optimizer.step(closure)
        return float(loss)<|MERGE_RESOLUTION|>--- conflicted
+++ resolved
@@ -12,13 +12,8 @@
 
 from ..parsing import parse_loss
 from ..utils.typing import assert_type
-<<<<<<< HEAD
 from .burns_norm import BurnsNorm
-from .classifier import Classifier
-from .concept_eraser import ConceptEraser
-=======
 from .common import FitterConfig
->>>>>>> db1f8973
 from .losses import LOSSES
 from .platt_scaling import PlattMixin
 
@@ -102,20 +97,10 @@
         self.scale = nn.Parameter(torch.ones(1, device=device, dtype=dtype))
 
         hidden_size = cfg.hidden_size or 4 * in_features // 3
-<<<<<<< HEAD
         if self.config.norm == "burns":
             self.norm: nn.module = BurnsNorm()
         else:
-            self.norm: nn.module = ConceptEraser(
-                in_features,
-                2 * num_variants,
-                device=device,
-                dtype=dtype,
-            )
-=======
-
-        self.norm = None
->>>>>>> db1f8973
+            self.norm: nn.module = None
         self.probe = nn.Sequential(
             nn.Linear(
                 in_features,
@@ -179,13 +164,9 @@
 
     def forward(self, x: Tensor) -> Tensor:
         """Return the credence assigned to the hidden state `x`."""
-<<<<<<< HEAD
+        assert self.norm is not None, "Must call fit() before forward()"
+
         raw_scores = self.probe(x).squeeze(-1)
-=======
-        assert self.norm is not None, "Must call fit() before forward()"
-
-        raw_scores = self.probe(self.norm(x)).squeeze(-1)
->>>>>>> db1f8973
         return raw_scores.mul(self.scale).add(self.bias).squeeze(-1)
 
     def loss(self, logit0: Tensor, logit1: Tensor) -> Tensor:
@@ -216,19 +197,6 @@
         n, v, d = x_neg.shape
         prompt_ids = torch.eye(v, device=x_neg.device).expand(n, -1, -1)
 
-<<<<<<< HEAD
-        if self.config.norm == "leace":
-            self.norm.update(
-                x=x_neg,
-                # Independent indicator for each (template, pseudo-label) pair
-                y=torch.cat([torch.zeros_like(prompt_ids), prompt_ids], dim=-1),
-            )
-            self.norm.update(
-                x=x_pos,
-                # Independent indicator for each (template, pseudo-label) pair
-                y=torch.cat([prompt_ids, torch.zeros_like(prompt_ids)], dim=-1),
-            )
-=======
         fitter = LeaceFitter(d, 2 * v, dtype=x_neg.dtype, device=x_neg.device)
         fitter.update(
             x=x_neg,
@@ -241,7 +209,6 @@
             z=torch.cat([prompt_ids, torch.zeros_like(prompt_ids)], dim=-1),
         )
         self.norm = fitter.eraser
->>>>>>> db1f8973
 
         x_neg, x_pos = self.norm(x_neg), self.norm(x_pos)
 
