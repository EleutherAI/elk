"""Main training loop."""

from ..extraction import extract, ExtractionConfig
from ..files import elk_reporter_dir, memorably_named_dir
from ..utils import assert_type, held_out_split, select_usable_devices, int16_to_float32
from .classifier import Classifier
from .preprocessing import normalize
from .reporter import OptimConfig, Reporter, ReporterConfig
from dataclasses import dataclass
from datasets import DatasetDict
from functools import partial
from pathlib import Path
from simple_parsing import Serializable
from sklearn.metrics import accuracy_score, roc_auc_score
from torch import Tensor
from tqdm.auto import tqdm
from typing import cast, Literal, Optional
import csv
import numpy as np
import os
import pickle
import random
import torch
import torch.multiprocessing as mp
import warnings


@dataclass
class RunConfig(Serializable):
    """Full specification of a reporter training run.

    Args:
        data: Config specifying hidden states on which the reporter will be trained.
        net: Config for building the reporter network.
        optim: Config for the `.fit()` loop.
    """

    data: ExtractionConfig
    net: ReporterConfig
    optim: OptimConfig

    label_frac: float = 0.0
    max_gpus: int = -1
    normalization: Literal["legacy", "none", "elementwise", "meanonly"] = "meanonly"
    skip_baseline: bool = False


def train_reporter(
    cfg: RunConfig,
    dataset: DatasetDict,
    out_dir: Path,
    layer: int,
    devices: list[str],
    world_size: int = 1,
):
    """Train a single reporter on a single layer."""

    # Reproducibility
    seed = cfg.net.seed + layer
    np.random.seed(seed)
    random.seed(seed)
    torch.manual_seed(seed)

    rank = os.getpid() % world_size
    device = devices[rank]

    # Note: currently we're just upcasting to float32 so we don't have to deal with
    # grad scaling (which isn't supported for LBFGS), while the hidden states are
    # saved in float16 to save disk space. In the future we could try to use mixed
    # precision training in at least some cases.
    with dataset.formatted_as("torch", device=device, dtype=torch.int16):
        train, val = dataset["train"], held_out_split(dataset)
        train_labels = cast(Tensor, train["label"])
        val_labels = cast(Tensor, val["label"])

        train_h, val_h = normalize(
            int16_to_float32(assert_type(Tensor, train[f"hidden_{layer}"])),
            int16_to_float32(assert_type(Tensor, val[f"hidden_{layer}"])),
            method=cfg.normalization,
        )

        x0, x1 = train_h.unbind(dim=-2)
        val_x0, val_x1 = val_h.unbind(dim=-2)

        # Check how linearly separable the pseudo-labels are. If they're very
        # separable, the algorithm may not converge to a good solution.
        pseudo_clf = Classifier(train_h.shape[-1], device=device)
        pseudo_labels = torch.cat(
            [
                torch.zeros_like(train_labels),
                torch.ones_like(train_labels),
            ]
        )
        pseudo_clf.fit(torch.cat([x0, x1]).squeeze(1), pseudo_labels)
        with torch.no_grad():
            pseudo_preds = pseudo_clf(torch.cat([val_x0, val_x1]).squeeze(1))
            pseudo_auroc = roc_auc_score(pseudo_labels.cpu(), pseudo_preds.cpu())
            if pseudo_auroc > 0.6:
                warnings.warn(
                    f"The pseudo-labels at layer {layer} are linearly separable with "
                    f"an AUROC of {pseudo_auroc:.3f}. This may indicate that the "
                    f"algorithm will not converge to a good solution."
                )

    reporter = Reporter(x0.shape[-1], cfg.net, device=device)
    if cfg.label_frac:
        num_labels = round(cfg.label_frac * len(train_labels))
        labels = train_labels[:num_labels]
    else:
        labels = None

    train_loss = reporter.fit((x0, x1), labels, cfg.optim)
    val_result = reporter.score(
        (val_x0, val_x1),
        val_labels,
    )

    lr_dir = out_dir / "lr_models"
    reporter_dir = out_dir / "reporters"

    lr_dir.mkdir(parents=True, exist_ok=True)
    reporter_dir.mkdir(parents=True, exist_ok=True)
    stats = [layer, pseudo_auroc, train_loss, *val_result]

    if not cfg.skip_baseline:
<<<<<<< HEAD
        train_labels_aug = torch.cat([train_labels, 1 - train_labels])
        val_labels_aug = torch.cat([val_labels, 1 - val_labels]).cpu()
=======
        # repeat_interleave makes `num_variants` copies of each label, all within a
        # single dimension of size `num_variants * 2 * n`, such that the labels align
        # with X.view(-1, X.shape[-1])
        train_labels_aug = (
            torch.cat([train_labels, 1 - train_labels])
            .repeat_interleave(x0.shape[1])
            .cpu()
        )
        val_labels_aug = (
            torch.cat([val_labels, 1 - val_labels]).repeat_interleave(x0.shape[1]).cpu()
        )
>>>>>>> 2a90b7ce

        X = torch.cat([x0, x1]).squeeze()
        d = X.shape[-1]
        lr_model = Classifier(d, device=device)
        lr_model.fit(X.view(-1, d), train_labels_aug)

        X_val = torch.cat([val_x0, val_x1]).squeeze()
        with torch.no_grad():
            lr_preds = lr_model(X_val).sigmoid().cpu()

<<<<<<< HEAD
=======
        X_val = torch.cat([val_x0, val_x1]).cpu().squeeze()
        lr_preds = lr_model.predict_proba(X_val.view(-1, X_val.shape[-1]))[:, 1]
>>>>>>> 2a90b7ce
        lr_acc = accuracy_score(val_labels_aug, lr_preds > 0.5)
        lr_auroc = roc_auc_score(val_labels_aug, lr_preds)

        stats += [lr_auroc, lr_acc]
        with open(lr_dir / f"layer_{layer}.pkl", "wb") as file:
            pickle.dump(lr_model, file)

    with open(reporter_dir / f"layer_{layer}.pt", "wb") as file:
        torch.save(reporter, file)

    return stats


def train(cfg: RunConfig, out_dir: Optional[Path] = None):
    # Extract the hidden states first if necessary
    ds = extract(cfg.data, max_gpus=cfg.max_gpus)

    if out_dir is None:
        out_dir = memorably_named_dir(elk_reporter_dir())
    else:
        out_dir.mkdir(parents=True, exist_ok=True)

    # Print the output directory in bold with escape codes
    print(f"Saving results to \033[1m{out_dir}\033[0m")

    with open(out_dir / "cfg.yaml", "w") as f:
        cfg.dump_yaml(f)

    devices = select_usable_devices(cfg.max_gpus)
    num_devices = len(devices)

    cols = ["layer", "pseudo_auroc", "train_loss", "loss", "acc", "cal_acc", "auroc"]
    if not cfg.skip_baseline:
        cols += ["lr_auroc", "lr_acc"]

    layers = [
        int(feat[len("hidden_") :])
        for feat in ds["train"].features
        if feat.startswith("hidden_")
    ]
    # Train reporters for each layer in parallel
    with mp.Pool(num_devices) as pool, open(out_dir / "eval.csv", "w") as f:
        fn = partial(
            train_reporter, cfg, ds, out_dir, devices=devices, world_size=num_devices
        )
        writer = csv.writer(f)
        writer.writerow(cols)

        mapper = pool.imap if num_devices > 1 else map
        for i, *stats in tqdm(mapper(fn, layers), total=len(layers)):
            writer.writerow([i] + [f"{s:.4f}" for s in stats])<|MERGE_RESOLUTION|>--- conflicted
+++ resolved
@@ -123,10 +123,6 @@
     stats = [layer, pseudo_auroc, train_loss, *val_result]
 
     if not cfg.skip_baseline:
-<<<<<<< HEAD
-        train_labels_aug = torch.cat([train_labels, 1 - train_labels])
-        val_labels_aug = torch.cat([val_labels, 1 - val_labels]).cpu()
-=======
         # repeat_interleave makes `num_variants` copies of each label, all within a
         # single dimension of size `num_variants * 2 * n`, such that the labels align
         # with X.view(-1, X.shape[-1])
@@ -136,9 +132,8 @@
             .cpu()
         )
         val_labels_aug = (
-            torch.cat([val_labels, 1 - val_labels]).repeat_interleave(x0.shape[1]).cpu()
+            torch.cat([val_labels, 1 - val_labels]).repeat_interleave(x0.shape[1])
         )
->>>>>>> 2a90b7ce
 
         X = torch.cat([x0, x1]).squeeze()
         d = X.shape[-1]
@@ -149,11 +144,6 @@
         with torch.no_grad():
             lr_preds = lr_model(X_val).sigmoid().cpu()
 
-<<<<<<< HEAD
-=======
-        X_val = torch.cat([val_x0, val_x1]).cpu().squeeze()
-        lr_preds = lr_model.predict_proba(X_val.view(-1, X_val.shape[-1]))[:, 1]
->>>>>>> 2a90b7ce
         lr_acc = accuracy_score(val_labels_aug, lr_preds > 0.5)
         lr_auroc = roc_auc_score(val_labels_aug, lr_preds)
 
