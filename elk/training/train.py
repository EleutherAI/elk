"""Main training loop."""

from collections import defaultdict
from dataclasses import dataclass
from pathlib import Path
from typing import Literal

import pandas as pd
import torch
from einops import rearrange, repeat
from simple_parsing import subgroups
from simple_parsing.helpers.serialization import save

from ..metrics import evaluate_preds, to_one_hot
from ..run import Run
from ..training.supervised import train_supervised
from ..utils.typing import assert_type
<<<<<<< HEAD
from .ccs_reporter import CcsReporter, CcsReporterConfig
from .eigen_reporter import EigenReporter, EigenReporterConfig
from .lda_reporter import LdaReporter, LdaReporterConfig
from .reporter import ReporterConfig
=======
from .ccs_reporter import CcsConfig, CcsReporter
from .common import FitterConfig
from .eigen_reporter import EigenFitter, EigenFitterConfig
>>>>>>> a88c01a0


@dataclass
class Elicit(Run):
    """Full specification of a reporter training run."""

<<<<<<< HEAD
    net: ReporterConfig = subgroups(
        {
            "ccs": CcsReporterConfig,
            "eigen": EigenReporterConfig,
            "lda": LdaReporterConfig,
        },
        default="eigen",
=======
    net: FitterConfig = subgroups(
        {"ccs": CcsConfig, "eigen": EigenFitterConfig}, default="eigen"
>>>>>>> a88c01a0
    )
    """Config for building the reporter network."""

    supervised: Literal["none", "single", "inlp", "cv"] = "single"
    """Whether to train a supervised classifier, and if so, whether to use
    cross-validation. Defaults to "single", which means to train a single classifier
    on the training data. "cv" means to use cross-validation."""

    def create_models_dir(self, out_dir: Path):
        lr_dir = None
        lr_dir = out_dir / "lr_models"
        reporter_dir = out_dir / "reporters"

        lr_dir.mkdir(parents=True, exist_ok=True)
        reporter_dir.mkdir(parents=True, exist_ok=True)

        # Save the reporter config separately in the reporter directory
        # for convenient loading of reporters later.
        save(self.net, reporter_dir / "cfg.yaml", save_dc_types=True)

        return reporter_dir, lr_dir

    def apply_to_layer(
        self,
        layer: int,
        devices: list[str],
        world_size: int,
    ) -> dict[str, pd.DataFrame]:
        """Train a single reporter on a single layer."""

        self.make_reproducible(seed=self.net.seed + layer)
        device = self.get_device(devices, world_size)

        train_dict = self.prepare_data(device, layer, "train")
        val_dict = self.prepare_data(device, layer, "val")

        (first_train_h, train_gt, _), *rest = train_dict.values()
        (_, v, k, d) = first_train_h.shape
        if not all(other_h.shape[-1] == d for other_h, _, _ in rest):
            raise ValueError("All datasets must have the same hidden state size")

        # For a while we did support datasets with different numbers of classes, but
        # we reverted this once we switched to ConceptEraser. There are a few options
        # for re-enabling it in the future but they are somewhat complex and it's not
        # clear that it's worth it.
        if not all(other_h.shape[-2] == k for other_h, _, _ in rest):
            raise ValueError("All datasets must have the same number of classes")

        train_loss = None
        reporter_dir, lr_dir = self.create_models_dir(assert_type(Path, self.out_dir))
<<<<<<< HEAD

        if isinstance(self.net, CcsReporterConfig):
=======
        train_loss = None

        if isinstance(self.net, CcsConfig):
>>>>>>> a88c01a0
            assert len(train_dict) == 1, "CCS only supports single-task training"

            reporter = CcsReporter(self.net, d, device=device, num_variants=v)
            train_loss = reporter.fit(first_train_h)

            (_, v, k, _) = first_train_h.shape
            reporter.platt_scale(
                to_one_hot(repeat(train_gt, "n -> (n v)", v=v), k).flatten(),
                rearrange(first_train_h, "n v k d -> (n v k) d"),
            )

        elif isinstance(self.net, EigenFitterConfig):
            fitter = EigenFitter(
                self.net, d, num_classes=k, num_variants=v, device=device
            )

            hidden_list, label_list = [], []
            for ds_name, (train_h, train_gt, _) in train_dict.items():
                (_, v, _, _) = train_h.shape

                # Datasets can have different numbers of variants, so we need to
                # flatten them here before concatenating
                hidden_list.append(rearrange(train_h, "n v k d -> (n v k) d"))
                label_list.append(
                    to_one_hot(repeat(train_gt, "n -> (n v)", v=v), k).flatten()
                )
                fitter.update(train_h)

<<<<<<< HEAD
            train_loss = reporter.fit_streaming()
=======
            reporter = fitter.fit_streaming()
>>>>>>> a88c01a0
            reporter.platt_scale(
                torch.cat(label_list),
                torch.cat(hidden_list),
            )
        elif isinstance(self.net, LdaReporterConfig):
            reporter = LdaReporter(
                self.net, d, num_classes=k, num_variants=v, device=device
            )
            reporter.fit(first_train_h, train_gt)
        else:
            raise ValueError(f"Unknown reporter config type: {type(self.net)}")

        # Save reporter checkpoint to disk
        torch.save(reporter, reporter_dir / f"layer_{layer}.pt")

        # Fit supervised logistic regression model
        if self.supervised != "none":
            lr_models = train_supervised(
                train_dict,
                device=device,
                mode=self.supervised,
            )
            with open(lr_dir / f"layer_{layer}.pt", "wb") as file:
                torch.save(lr_models, file)
        else:
            lr_models = []

        row_bufs = defaultdict(list)
        for ds_name in val_dict:
            val_h, val_gt, val_lm_preds = val_dict[ds_name]
            train_h, train_gt, train_lm_preds = train_dict[ds_name]
            meta = {"dataset": ds_name, "layer": layer}

            val_credences = reporter(val_h)
            train_credences = reporter(train_h)
            for mode in ("none", "partial", "full"):
                row_bufs["eval"].append(
                    {
                        **meta,
                        "ensembling": mode,
                        **evaluate_preds(val_gt, val_credences, mode).to_dict(),
                        "train_loss": train_loss,
                    }
                )

                row_bufs["train_eval"].append(
                    {
                        **meta,
                        "ensembling": mode,
                        **evaluate_preds(train_gt, train_credences, mode).to_dict(),
                        "train_loss": train_loss,
                    }
                )

                if val_lm_preds is not None:
                    row_bufs["lm_eval"].append(
                        {
                            **meta,
                            "ensembling": mode,
                            **evaluate_preds(val_gt, val_lm_preds, mode).to_dict(),
                        }
                    )

                if train_lm_preds is not None:
                    row_bufs["train_lm_eval"].append(
                        {
                            **meta,
                            "ensembling": mode,
                            **evaluate_preds(train_gt, train_lm_preds, mode).to_dict(),
                        }
                    )

                for i, model in enumerate(lr_models):
                    row_bufs["lr_eval"].append(
                        {
                            **meta,
                            "ensembling": mode,
                            "inlp_iter": i,
                            **evaluate_preds(val_gt, model(val_h), mode).to_dict(),
                        }
                    )

        return {k: pd.DataFrame(v) for k, v in row_bufs.items()}<|MERGE_RESOLUTION|>--- conflicted
+++ resolved
@@ -15,34 +15,23 @@
 from ..run import Run
 from ..training.supervised import train_supervised
 from ..utils.typing import assert_type
-<<<<<<< HEAD
-from .ccs_reporter import CcsReporter, CcsReporterConfig
-from .eigen_reporter import EigenReporter, EigenReporterConfig
-from .lda_reporter import LdaReporter, LdaReporterConfig
-from .reporter import ReporterConfig
-=======
 from .ccs_reporter import CcsConfig, CcsReporter
 from .common import FitterConfig
 from .eigen_reporter import EigenFitter, EigenFitterConfig
->>>>>>> a88c01a0
+from .lda_reporter import LdaReporter, LdaReporterConfig
 
 
 @dataclass
 class Elicit(Run):
     """Full specification of a reporter training run."""
 
-<<<<<<< HEAD
-    net: ReporterConfig = subgroups(
+    net: FitterConfig = subgroups(
         {
-            "ccs": CcsReporterConfig,
-            "eigen": EigenReporterConfig,
+            "ccs": CcsConfig,
+            "eigen": EigenFitterConfig,
             "lda": LdaReporterConfig,
         },
         default="eigen",
-=======
-    net: FitterConfig = subgroups(
-        {"ccs": CcsConfig, "eigen": EigenFitterConfig}, default="eigen"
->>>>>>> a88c01a0
     )
     """Config for building the reporter network."""
 
@@ -93,14 +82,9 @@
 
         train_loss = None
         reporter_dir, lr_dir = self.create_models_dir(assert_type(Path, self.out_dir))
-<<<<<<< HEAD
-
-        if isinstance(self.net, CcsReporterConfig):
-=======
         train_loss = None
 
         if isinstance(self.net, CcsConfig):
->>>>>>> a88c01a0
             assert len(train_dict) == 1, "CCS only supports single-task training"
 
             reporter = CcsReporter(self.net, d, device=device, num_variants=v)
@@ -129,11 +113,7 @@
                 )
                 fitter.update(train_h)
 
-<<<<<<< HEAD
-            train_loss = reporter.fit_streaming()
-=======
             reporter = fitter.fit_streaming()
->>>>>>> a88c01a0
             reporter.platt_scale(
                 torch.cat(label_list),
                 torch.cat(hidden_list),
