--- conflicted
+++ resolved
@@ -13,11 +13,7 @@
 from ..run import PreparedData, Run
 from ..training.supervised import train_supervised
 from ..utils.types import PromptEnsembling
-<<<<<<< HEAD
 from . import Classifier
-=======
-from ..utils.typing import assert_type
->>>>>>> 5952b4b5
 from .ccs_reporter import CcsConfig, CcsReporter
 from .common import FitterConfig
 from .eigen_reporter import EigenFitter, EigenFitterConfig
@@ -63,36 +59,38 @@
                     }
                 )
 
-            for ensembling in PromptEnsembling.all():
+            for prompt_ensembling in PromptEnsembling.all():
                 row_bufs["eval"].append(
                     {
                         **meta,
-                        "ensembling": ensembling.value,
-                        **evaluate_preds(val_gt, val_credences, ensembling).to_dict(),
-                        "train_loss": train_loss,
-                        **prompt_index_dict,
-                    }
-                )
-
-                row_bufs["train_eval"].append(
-                    {
-                        **meta,
-                        "ensembling": ensembling.value,
+                        "prompt_ensembling": prompt_ensembling.value,
                         **evaluate_preds(
-                            train_gt, train_credences, ensembling
+                            val_gt, val_credences, prompt_ensembling
                         ).to_dict(),
                         "train_loss": train_loss,
                         **prompt_index_dict,
                     }
                 )
 
+                row_bufs["train_eval"].append(
+                    {
+                        **meta,
+                        "prompt_ensembling": prompt_ensembling.value,
+                        **evaluate_preds(
+                            train_gt, train_credences, prompt_ensembling
+                        ).to_dict(),
+                        "train_loss": train_loss,
+                        **prompt_index_dict,
+                    }
+                )
+
                 if val_lm_preds is not None:
                     row_bufs["lm_eval"].append(
                         {
                             **meta,
-                            "ensembling": ensembling.value,
+                            "prompt_ensembling": prompt_ensembling.value,
                             **evaluate_preds(
-                                val_gt, val_lm_preds, ensembling
+                                val_gt, val_lm_preds, prompt_ensembling
                             ).to_dict(),
                             **prompt_index_dict,
                         }
@@ -102,9 +100,9 @@
                     row_bufs["train_lm_eval"].append(
                         {
                             **meta,
-                            "ensembling": ensembling.value,
+                            "prompt_ensembling": prompt_ensembling.value,
                             **evaluate_preds(
-                                train_gt, train_lm_preds, ensembling
+                                train_gt, train_lm_preds, prompt_ensembling
                             ).to_dict(),
                             **prompt_index_dict,
                         }
@@ -114,10 +112,10 @@
                     row_bufs["lr_eval"].append(
                         {
                             **meta,
-                            "ensembling": ensembling.value,
+                            "prompt_ensembling": prompt_ensembling.value,
                             "inlp_iter": lr_model_num,
                             **evaluate_preds(
-                                val_gt, model(val_h), ensembling
+                                val_gt, model(val_h), prompt_ensembling
                             ).to_dict(),
                             **prompt_index_dict,
                         }
@@ -228,7 +226,6 @@
         else:
             lr_models = []
 
-<<<<<<< HEAD
         return lr_models
 
     def apply_to_layer(
@@ -260,81 +257,6 @@
                         train_h[:, [i], ...],
                         train_gt,
                         lm_preds[:, [i], ...] if lm_preds is not None else None,
-=======
-        row_bufs = defaultdict(list)
-        layer_output = []
-        for ds_name in val_dict:
-            val_h, val_gt, val_lm_preds = val_dict[ds_name]
-            train_h, train_gt, train_lm_preds = train_dict[ds_name]
-            meta = {"dataset": ds_name, "layer": layer}
-
-            val_credences = reporter(val_h)
-
-            layer_output.append(
-                {
-                    **meta,
-                    "val_gt": val_gt.detach(),
-                    "val_credences": val_credences.detach(),
-                }
-            )
-
-            train_credences = reporter(train_h)
-            for prompt_ensembling in PromptEnsembling.all():
-                row_bufs["eval"].append(
-                    {
-                        **meta,
-                        "prompt_ensembling": prompt_ensembling.value,
-                        **evaluate_preds(
-                            val_gt, val_credences, prompt_ensembling
-                        ).to_dict(),
-                        "train_loss": train_loss,
-                    }
-                )
-
-                row_bufs["train_eval"].append(
-                    {
-                        **meta,
-                        "prompt_ensembling": prompt_ensembling.value,
-                        **evaluate_preds(
-                            train_gt, train_credences, prompt_ensembling
-                        ).to_dict(),
-                        "train_loss": train_loss,
-                    }
-                )
-
-                if val_lm_preds is not None:
-                    row_bufs["lm_eval"].append(
-                        {
-                            **meta,
-                            "prompt_ensembling": prompt_ensembling.value,
-                            **evaluate_preds(
-                                val_gt, val_lm_preds, prompt_ensembling
-                            ).to_dict(),
-                        }
-                    )
-
-                if train_lm_preds is not None:
-                    row_bufs["train_lm_eval"].append(
-                        {
-                            **meta,
-                            "prompt_ensembling": prompt_ensembling.value,
-                            **evaluate_preds(
-                                train_gt, train_lm_preds, prompt_ensembling
-                            ).to_dict(),
-                        }
-                    )
-
-                for i, model in enumerate(lr_models):
-                    row_bufs["lr_eval"].append(
-                        {
-                            **meta,
-                            "prompt_ensembling": prompt_ensembling.value,
-                            "inlp_iter": i,
-                            **evaluate_preds(
-                                val_gt, model(val_h), prompt_ensembling
-                            ).to_dict(),
-                        }
->>>>>>> 5952b4b5
                     )
                 }
                 for ds_name, (train_h, _, lm_preds) in train_dict.items()
@@ -371,10 +293,6 @@
             train_dict, device, layer, self.out_dir / "lr_models"
         )
 
-<<<<<<< HEAD
         return evaluate_and_save(
             train_loss, maybe_multi_reporter, train_dict, val_dict, lr_models, layer
-        )
-=======
-        return ({k: pd.DataFrame(v) for k, v in row_bufs.items()}, layer_output)
->>>>>>> 5952b4b5
+        )