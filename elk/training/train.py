"""Main training loop."""

import warnings
from dataclasses import dataclass
from functools import partial
from pathlib import Path
from typing import Callable, Literal, Optional

import pandas as pd
import torch
from simple_parsing import Serializable, field, subgroups
from torch import Tensor

<<<<<<< HEAD
from ..extraction.extraction import Extract
from ..run import Run
from ..training.baseline import evaluate_baseline, save_baseline, train_baseline
from ..utils import select_usable_devices
from ..utils.typing import assert_type
=======
from elk.extraction.extraction import Extract
from elk.run import Run
from elk.utils.typing import assert_type

from ..utils import select_usable_devices
>>>>>>> 7f0aaf17
from .ccs_reporter import CcsReporter, CcsReporterConfig
from .eigen_reporter import EigenReporter, EigenReporterConfig
from .reporter import OptimConfig, Reporter, ReporterConfig
<<<<<<< HEAD
=======
from .train_log import ElicitLog
>>>>>>> 7f0aaf17


@dataclass
class Elicit(Serializable):
    """Full specification of a reporter training run.

    Args:
        data: Config specifying hidden states on which the reporter will be trained.
        net: Config for building the reporter network.
        optim: Config for the `.fit()` loop.
        num_gpus: The number of GPUs to use. Defaults to -1, which means
            "use all available GPUs".
        normalization: The normalization method to use. Defaults to "meanonly". See
            `elk.training.preprocessing.normalize()` for details.
        skip_baseline: Whether to skip training the baseline classifier. Defaults to
            False.
        debug: When in debug mode, a useful log file is saved to the memorably-named
            output directory. Defaults to False.
    """

    data: Extract
    net: ReporterConfig = subgroups(
        {"ccs": CcsReporterConfig, "eigen": EigenReporterConfig}, default="eigen"
    )
    optim: OptimConfig = field(default_factory=OptimConfig)

    num_gpus: int = -1
    normalization: Literal["legacy", "none", "elementwise", "meanonly"] = "meanonly"
    skip_baseline: bool = False
    concatenated_layer_offset: int = 0
    # if nonzero, appends the hidden states of layer concatenated_layer_offset before
    debug: bool = False
    out_dir: Optional[Path] = None

    def execute(self):
        train_run = Train(cfg=self, out_dir=self.out_dir)
        train_run.train()


@dataclass
class Train(Run):
    cfg: Elicit

    def create_models_dir(self, out_dir: Path):
        lr_dir = None
        lr_dir = out_dir / "lr_models"
        reporter_dir = out_dir / "reporters"

        lr_dir.mkdir(parents=True, exist_ok=True)
        reporter_dir.mkdir(parents=True, exist_ok=True)

        return reporter_dir, lr_dir

    def train_reporter(
        self,
        layer: int,
        devices: list[str],
        world_size: int = 1,
    ) -> pd.Series:
        """Train a single reporter on a single layer."""
        self.make_reproducible(seed=self.cfg.net.seed + layer)

        device = self.get_device(devices, world_size)

        x0, x1, val_x0, val_x1, train_labels, val_labels = self.prepare_data(
            device, layer
        )
        pseudo_auroc = self.get_pseudo_auroc(layer, x0, x1, val_x0, val_x1)

        if isinstance(self.cfg.net, CcsReporterConfig):
            reporter = CcsReporter(x0.shape[-1], self.cfg.net, device=device)
        elif isinstance(self.cfg.net, EigenReporterConfig):
            reporter = EigenReporter(x0.shape[-1], self.cfg.net, device=device)
        else:
            raise ValueError(f"Unknown reporter config type: {type(self.cfg.net)}")

        train_loss = reporter.fit(x0, x1, train_labels)
        val_result = reporter.score(
            val_labels,
            val_x0,
            val_x1,
        )

        reporter_dir, lr_dir = self.create_models_dir(assert_type(Path, self.out_dir))

        stats_row = pd.Series(
            {
                "layer": layer,
                "pseudo_auroc": pseudo_auroc,
                "train_loss": train_loss,
                **val_result._asdict(),
            }
        )

        if not self.cfg.skip_baseline:
            lr_model = train_baseline(x0, x1, train_labels, device=device)

            lr_auroc, lr_acc = evaluate_baseline(lr_model, val_x0, val_x1, val_labels)

            stats_row["lr_auroc"] = lr_auroc
            stats_row["lr_acc"] = lr_acc
            save_baseline(lr_dir, layer, lr_model)

        with open(reporter_dir / f"layer_{layer}.pt", "wb") as file:
            torch.save(reporter, file)

        return stats_row

    def get_pseudo_auroc(
        self, layer: int, x0: Tensor, x1: Tensor, val_x0: Tensor, val_x1: Tensor
    ):
        """Check the separability of the pseudo-labels at a given layer."""

        with torch.no_grad():
            pseudo_auroc = Reporter.check_separability(
                train_pair=(x0, x1), val_pair=(val_x0, val_x1)
            )
            if pseudo_auroc > 0.6:
                warnings.warn(
                    f"The pseudo-labels at layer {layer} are linearly separable with "
                    f"an AUROC of {pseudo_auroc:.3f}. This may indicate that the "
                    f"algorithm will not converge to a good solution."
                )

        return pseudo_auroc

    def train(self):
        """Train a reporter on each layer of the network."""
        devices = select_usable_devices(self.cfg.num_gpus)
        num_devices = len(devices)
        func: Callable[[int], pd.Series] = partial(
            self.train_reporter, devices=devices, world_size=num_devices
        )
        self.apply_to_layers(func=func, num_devices=num_devices)<|MERGE_RESOLUTION|>--- conflicted
+++ resolved
@@ -11,26 +11,15 @@
 from simple_parsing import Serializable, field, subgroups
 from torch import Tensor
 
-<<<<<<< HEAD
 from ..extraction.extraction import Extract
 from ..run import Run
-from ..training.baseline import evaluate_baseline, save_baseline, train_baseline
+from ..training.baseline import (evaluate_baseline, save_baseline,
+                                 train_baseline)
 from ..utils import select_usable_devices
 from ..utils.typing import assert_type
-=======
-from elk.extraction.extraction import Extract
-from elk.run import Run
-from elk.utils.typing import assert_type
-
-from ..utils import select_usable_devices
->>>>>>> 7f0aaf17
 from .ccs_reporter import CcsReporter, CcsReporterConfig
 from .eigen_reporter import EigenReporter, EigenReporterConfig
 from .reporter import OptimConfig, Reporter, ReporterConfig
-<<<<<<< HEAD
-=======
-from .train_log import ElicitLog
->>>>>>> 7f0aaf17
 
 
 @dataclass
