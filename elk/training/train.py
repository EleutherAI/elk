"""Main training loop."""

from collections import defaultdict
from dataclasses import dataclass, replace
from typing import Literal

import pandas as pd
import torch
from einops import rearrange, repeat
from simple_parsing import subgroups

from ..evaluation import Eval
from ..metrics import evaluate_preds, to_one_hot
from ..run import PreparedData, Run
from ..training.supervised import train_supervised
<<<<<<< HEAD
from ..utils.types import PromptEnsembling
from ..utils.typing import assert_type
=======
from . import Classifier
>>>>>>> 785537b4
from .ccs_reporter import CcsConfig, CcsReporter
from .common import FitterConfig
from .eigen_reporter import EigenFitter, EigenFitterConfig
from .multi_reporter import MultiReporter, ReporterWithInfo, SingleReporter


def evaluate_and_save(
    train_loss: float | None,
    reporter: SingleReporter | MultiReporter,
    train_dict: PreparedData,
    val_dict: PreparedData,
    lr_models: list[Classifier],
    layer: int,
):
    row_bufs = defaultdict(list)
    for ds_name in val_dict:
        val_h, val_gt, val_lm_preds = val_dict[ds_name]
        train_h, train_gt, train_lm_preds = train_dict[ds_name]
        meta = {"dataset": ds_name, "layer": layer}

        def eval_all(
            reporter: SingleReporter | MultiReporter,
            prompt_index: int | Literal["multi"] | None = None,
            i: int = 0,
        ):
            if isinstance(prompt_index, int):
                val_credences = reporter(val_h[:, [i], :, :])
                train_credences = reporter(train_h[:, [i], :, :])
            else:
                val_credences = reporter(val_h)
                train_credences = reporter(train_h)
            prompt_index_dict = (
                {"prompt_index": prompt_index} if prompt_index is not None else {}
            )
            for mode in ("none", "partial", "full"):
                row_bufs["eval"].append(
                    {
                        **meta,
                        "ensembling": mode,
                        **evaluate_preds(val_gt, val_credences, mode).to_dict(),
                        "train_loss": train_loss,
                        **prompt_index_dict,
                    }
                )

                row_bufs["train_eval"].append(
                    {
                        **meta,
                        "ensembling": mode,
                        **evaluate_preds(train_gt, train_credences, mode).to_dict(),
                        "train_loss": train_loss,
                        **prompt_index_dict,
                    }
                )

                if val_lm_preds is not None:
                    row_bufs["lm_eval"].append(
                        {
                            **meta,
                            "ensembling": mode,
                            **evaluate_preds(val_gt, val_lm_preds, mode).to_dict(),
                            **prompt_index_dict,
                        }
                    )

                if train_lm_preds is not None:
                    row_bufs["train_lm_eval"].append(
                        {
                            **meta,
                            "ensembling": mode,
                            **evaluate_preds(train_gt, train_lm_preds, mode).to_dict(),
                            **prompt_index_dict,
                        }
                    )

                for lr_model_num, model in enumerate(lr_models):
                    row_bufs["lr_eval"].append(
                        {
                            **meta,
                            "ensembling": mode,
                            "inlp_iter": lr_model_num,
                            **evaluate_preds(val_gt, model(val_h), mode).to_dict(),
                            **prompt_index_dict,
                        }
                    )

        if isinstance(reporter, MultiReporter):
            for i, reporter_result in enumerate(reporter.reporter_w_infos):
                eval_all(reporter_result.model, reporter_result.prompt_index, i)
            eval_all(reporter, prompt_index="multi")
        else:
            eval_all(reporter, prompt_index=None)

    return {k: pd.DataFrame(v) for k, v in row_bufs.items()}


@dataclass
class Elicit(Run):
    """Full specification of a reporter training run."""

    net: FitterConfig = subgroups(
        {"ccs": CcsConfig, "eigen": EigenFitterConfig}, default="eigen"
    )
    """Config for building the reporter network."""

    supervised: Literal["none", "single", "inlp", "cv"] = "single"
    """Whether to train a supervised classifier, and if so, whether to use
    cross-validation. Defaults to "single", which means to train a single classifier
    on the training data. "cv" means to use cross-validation."""

<<<<<<< HEAD
    def create_models_dir(self, out_dir: Path):
        lr_dir = None
        lr_dir = out_dir / "lr_models"
        reporter_dir = out_dir / "reporters"

        lr_dir.mkdir(parents=True, exist_ok=True)
        reporter_dir.mkdir(parents=True, exist_ok=True)

        # Save the reporter config separately in the reporter directory
        # for convenient loading of reporters later.
        save(self.net, reporter_dir / "cfg.yaml", save_dc_types=True)

        return reporter_dir, lr_dir

    def apply_to_layer(
        self,
        layer: int,
        devices: list[str],
        world_size: int,
    ) -> tuple[dict[str, pd.DataFrame], list[dict]]:
        """Train a single reporter on a single layer."""

        self.make_reproducible(seed=self.net.seed + layer)
        device = self.get_device(devices, world_size)

        train_dict = self.prepare_data(device, layer, "train")
        val_dict = self.prepare_data(device, layer, "val")

        (first_train_h, train_gt, _), *rest = train_dict.values()
=======
    def make_eval(self, model, eval_dataset):
        assert self.out_dir is not None
        return Eval(
            data=replace(
                self.data,
                model=model,
                datasets=(eval_dataset,),
            ),
            source=self.out_dir,
            out_dir=self.out_dir / "transfer" / eval_dataset,
            num_gpus=self.num_gpus,
            min_gpu_mem=self.min_gpu_mem,
            skip_supervised=self.supervised == "none",
            prompt_indices=self.prompt_indices,
            concatenated_layer_offset=self.concatenated_layer_offset,
            # datasets isn't needed because it's immediately overwritten
            debug=self.debug,
            disable_cache=self.disable_cache,
        )

    # Create a separate function to handle the reporter training.
    def train_and_save_reporter(
        self, device, layer, out_dir, train_dict, prompt_index=None
    ) -> ReporterWithInfo:
        (first_train_h, train_gt, _), *rest = train_dict.values()  # TODO can remove?
>>>>>>> 785537b4
        (_, v, k, d) = first_train_h.shape
        if not all(other_h.shape[-1] == d for other_h, _, _ in rest):
            raise ValueError("All datasets must have the same hidden state size")

        # For a while we did support datasets with different numbers of classes, but
        # we reverted this once we switched to ConceptEraser. There are a few options
        # for re-enabling it in the future but they are somewhat complex and it's not
        # clear that it's worth it.
        if not all(other_h.shape[-2] == k for other_h, _, _ in rest):
            raise ValueError("All datasets must have the same number of classes")

        train_loss = None
        if isinstance(self.net, CcsConfig):
            assert len(train_dict) == 1, "CCS only supports single-task training"
            reporter = CcsReporter(self.net, d, device=device, num_variants=v)
            train_loss = reporter.fit(first_train_h)

            reporter.platt_scale(
                to_one_hot(repeat(train_gt, "n -> (n v)", v=v), k).flatten(),
                rearrange(first_train_h, "n v k d -> (n v k) d"),
            )

        elif isinstance(self.net, EigenFitterConfig):
            fitter = EigenFitter(
                self.net, d, num_classes=k, num_variants=v, device=device
            )

            hidden_list, label_list = [], []
            for ds_name, (train_h, train_gt, _) in train_dict.items():
                (_, v, _, _) = train_h.shape

                # Datasets can have different numbers of variants, so we need to
                # flatten them here before concatenating
                hidden_list.append(rearrange(train_h, "n v k d -> (n v k) d"))
                label_list.append(
                    to_one_hot(repeat(train_gt, "n -> (n v)", v=v), k).flatten()
                )
                fitter.update(train_h)

            reporter = fitter.fit_streaming()
            reporter.platt_scale(
                torch.cat(label_list),
                torch.cat(hidden_list),
            )
        else:
            raise ValueError(f"Unknown reporter config type: {type(self.net)}")

        # Save reporter checkpoint to disk
        # TODO have to change this
        out_dir.mkdir(parents=True, exist_ok=True)
        torch.save(reporter, out_dir / f"layer_{layer}.pt")

        return ReporterWithInfo(reporter, train_loss, prompt_index)

    def train_lr_model(self, train_dict, device, layer, out_dir) -> list[Classifier]:
        if self.supervised != "none":
            lr_models = train_supervised(
                train_dict,
                device=device,
                mode=self.supervised,
            )
            # make dir if not exists
            out_dir.mkdir(parents=True, exist_ok=True)
            with open(out_dir / f"layer_{layer}.pt", "wb") as file:
                torch.save(lr_models, file)
        else:
            lr_models = []

<<<<<<< HEAD
        row_bufs = defaultdict(list)
        layer_outputs = []
        for ds_name in val_dict:
            val_h, val_gt, val_lm_preds = val_dict[ds_name]
            train_h, train_gt, train_lm_preds = train_dict[ds_name]
            meta = {"dataset": ds_name, "layer": layer}

            val_credences = reporter(val_h)

            layer_outputs.append(
                {
                    **meta,
                    "val_gt": val_gt.detach(),
                    "val_credences": val_credences.detach(),
                }
            )

            train_credences = reporter(train_h)
            for ensembling in PromptEnsembling.all():
                row_bufs["eval"].append(
                    {
                        **meta,
                        "ensembling": ensembling.value,
                        **evaluate_preds(val_gt, val_credences, ensembling).to_dict(),
                        "train_loss": train_loss,
                    }
                )

                row_bufs["train_eval"].append(
                    {
                        **meta,
                        "ensembling": ensembling.value,
                        **evaluate_preds(
                            train_gt, train_credences, ensembling
                        ).to_dict(),
                        "train_loss": train_loss,
                    }
                )

                if val_lm_preds is not None:
                    row_bufs["lm_eval"].append(
                        {
                            **meta,
                            "ensembling": ensembling.value,
                            **evaluate_preds(
                                val_gt, val_lm_preds, ensembling
                            ).to_dict(),
                        }
                    )

                if train_lm_preds is not None:
                    row_bufs["train_lm_eval"].append(
                        {
                            **meta,
                            "ensembling": ensembling.value,
                            **evaluate_preds(
                                train_gt, train_lm_preds, ensembling
                            ).to_dict(),
                        }
                    )

                for i, model in enumerate(lr_models):
                    row_bufs["lr_eval"].append(
                        {
                            **meta,
                            "ensembling": ensembling.value,
                            "inlp_iter": i,
                            **evaluate_preds(
                                val_gt, model(val_h), ensembling
                            ).to_dict(),
                        }
=======
        return lr_models

    def apply_to_layer(
        self,
        layer: int,
        devices: list[str],
        world_size: int,
        probe_per_prompt: bool,
    ) -> dict[str, pd.DataFrame]:
        """Train a single reporter on a single layer."""
        assert self.out_dir is not None  # TODO this is really annoying, why can it be
        # None?

        self.make_reproducible(seed=self.net.seed + layer)
        device = self.get_device(devices, world_size)

        train_dict = self.prepare_data(device, layer, "train")
        val_dict = self.prepare_data(device, layer, "val")

        (first_train_h, train_gt, _), *rest = train_dict.values()
        (_, v, k, d) = first_train_h.shape

        if probe_per_prompt:
            # self.prompt_indices being () actually means "all prompts"
            prompt_indices = self.prompt_indices if self.prompt_indices else range(v)
            prompt_train_dicts = [
                {
                    ds_name: (
                        train_h[:, [i], ...],
                        train_gt,
                        lm_preds[:, [i], ...] if lm_preds is not None else None,
>>>>>>> 785537b4
                    )
                }
                for ds_name, (train_h, _, lm_preds) in train_dict.items()
                for i, _ in enumerate(prompt_indices)
            ]

            results = []

            for prompt_index, prompt_train_dict in zip(
                prompt_indices, prompt_train_dicts
            ):
                assert prompt_index < 100  # format i as a 2 digit string
                str_i = str(prompt_index).zfill(2)
                base = self.out_dir / "reporters" / f"prompt_{str_i}"
                reporters_path = base / "reporters"

                reporter_train_result = self.train_and_save_reporter(
                    device, layer, reporters_path, prompt_train_dict, prompt_index
                )
                results.append(reporter_train_result)

            # it is called maybe_multi_reporter because it might be a single reporter
            maybe_multi_reporter = MultiReporter(results)
            train_loss = maybe_multi_reporter.train_loss
        else:
            reporter_train_result = self.train_and_save_reporter(
                device, layer, self.out_dir / "reporters", train_dict
            )

            maybe_multi_reporter = reporter_train_result.model
            train_loss = reporter_train_result.train_loss

        lr_models = self.train_lr_model(
            train_dict, device, layer, self.out_dir / "lr_models"
        )

<<<<<<< HEAD
        return ({k: pd.DataFrame(v) for k, v in row_bufs.items()}, layer_outputs)
=======
        return evaluate_and_save(
            train_loss, maybe_multi_reporter, train_dict, val_dict, lr_models, layer
        )
>>>>>>> 785537b4
<|MERGE_RESOLUTION|>--- conflicted
+++ resolved
@@ -13,12 +13,7 @@
 from ..metrics import evaluate_preds, to_one_hot
 from ..run import PreparedData, Run
 from ..training.supervised import train_supervised
-<<<<<<< HEAD
-from ..utils.types import PromptEnsembling
-from ..utils.typing import assert_type
-=======
 from . import Classifier
->>>>>>> 785537b4
 from .ccs_reporter import CcsConfig, CcsReporter
 from .common import FitterConfig
 from .eigen_reporter import EigenFitter, EigenFitterConfig
@@ -34,6 +29,7 @@
     layer: int,
 ):
     row_bufs = defaultdict(list)
+    layer_outputs = []
     for ds_name in val_dict:
         val_h, val_gt, val_lm_preds = val_dict[ds_name]
         train_h, train_gt, train_lm_preds = train_dict[ds_name]
@@ -53,6 +49,15 @@
             prompt_index_dict = (
                 {"prompt_index": prompt_index} if prompt_index is not None else {}
             )
+            layer_outputs.append(
+                {
+                    **meta,
+                    "val_gt": val_gt.detach(),
+                    "val_credences": val_credences.detach(),
+                    **prompt_index_dict,
+                }
+            )
+
             for mode in ("none", "partial", "full"):
                 row_bufs["eval"].append(
                     {
@@ -107,12 +112,15 @@
 
         if isinstance(reporter, MultiReporter):
             for i, reporter_result in enumerate(reporter.reporter_w_infos):
-                eval_all(reporter_result.model, reporter_result.prompt_index, i)
-            eval_all(reporter, prompt_index="multi")
+                layer_outputs.append(
+                    eval_all(reporter_result.model, reporter_result.prompt_index, i)
+                )
+            layer_outputs.append(eval_all(reporter, prompt_index="multi"))
         else:
-            eval_all(reporter, prompt_index=None)
-
-    return {k: pd.DataFrame(v) for k, v in row_bufs.items()}
+            layer_outputs.append(eval_all(reporter, prompt_index=None))
+        return layer_outputs
+
+    return {k: pd.DataFrame(v) for k, v in row_bufs.items()}, layer_outputs
 
 
 @dataclass
@@ -129,37 +137,6 @@
     cross-validation. Defaults to "single", which means to train a single classifier
     on the training data. "cv" means to use cross-validation."""
 
-<<<<<<< HEAD
-    def create_models_dir(self, out_dir: Path):
-        lr_dir = None
-        lr_dir = out_dir / "lr_models"
-        reporter_dir = out_dir / "reporters"
-
-        lr_dir.mkdir(parents=True, exist_ok=True)
-        reporter_dir.mkdir(parents=True, exist_ok=True)
-
-        # Save the reporter config separately in the reporter directory
-        # for convenient loading of reporters later.
-        save(self.net, reporter_dir / "cfg.yaml", save_dc_types=True)
-
-        return reporter_dir, lr_dir
-
-    def apply_to_layer(
-        self,
-        layer: int,
-        devices: list[str],
-        world_size: int,
-    ) -> tuple[dict[str, pd.DataFrame], list[dict]]:
-        """Train a single reporter on a single layer."""
-
-        self.make_reproducible(seed=self.net.seed + layer)
-        device = self.get_device(devices, world_size)
-
-        train_dict = self.prepare_data(device, layer, "train")
-        val_dict = self.prepare_data(device, layer, "val")
-
-        (first_train_h, train_gt, _), *rest = train_dict.values()
-=======
     def make_eval(self, model, eval_dataset):
         assert self.out_dir is not None
         return Eval(
@@ -185,7 +162,6 @@
         self, device, layer, out_dir, train_dict, prompt_index=None
     ) -> ReporterWithInfo:
         (first_train_h, train_gt, _), *rest = train_dict.values()  # TODO can remove?
->>>>>>> 785537b4
         (_, v, k, d) = first_train_h.shape
         if not all(other_h.shape[-1] == d for other_h, _, _ in rest):
             raise ValueError("All datasets must have the same hidden state size")
@@ -254,79 +230,6 @@
         else:
             lr_models = []
 
-<<<<<<< HEAD
-        row_bufs = defaultdict(list)
-        layer_outputs = []
-        for ds_name in val_dict:
-            val_h, val_gt, val_lm_preds = val_dict[ds_name]
-            train_h, train_gt, train_lm_preds = train_dict[ds_name]
-            meta = {"dataset": ds_name, "layer": layer}
-
-            val_credences = reporter(val_h)
-
-            layer_outputs.append(
-                {
-                    **meta,
-                    "val_gt": val_gt.detach(),
-                    "val_credences": val_credences.detach(),
-                }
-            )
-
-            train_credences = reporter(train_h)
-            for ensembling in PromptEnsembling.all():
-                row_bufs["eval"].append(
-                    {
-                        **meta,
-                        "ensembling": ensembling.value,
-                        **evaluate_preds(val_gt, val_credences, ensembling).to_dict(),
-                        "train_loss": train_loss,
-                    }
-                )
-
-                row_bufs["train_eval"].append(
-                    {
-                        **meta,
-                        "ensembling": ensembling.value,
-                        **evaluate_preds(
-                            train_gt, train_credences, ensembling
-                        ).to_dict(),
-                        "train_loss": train_loss,
-                    }
-                )
-
-                if val_lm_preds is not None:
-                    row_bufs["lm_eval"].append(
-                        {
-                            **meta,
-                            "ensembling": ensembling.value,
-                            **evaluate_preds(
-                                val_gt, val_lm_preds, ensembling
-                            ).to_dict(),
-                        }
-                    )
-
-                if train_lm_preds is not None:
-                    row_bufs["train_lm_eval"].append(
-                        {
-                            **meta,
-                            "ensembling": ensembling.value,
-                            **evaluate_preds(
-                                train_gt, train_lm_preds, ensembling
-                            ).to_dict(),
-                        }
-                    )
-
-                for i, model in enumerate(lr_models):
-                    row_bufs["lr_eval"].append(
-                        {
-                            **meta,
-                            "ensembling": ensembling.value,
-                            "inlp_iter": i,
-                            **evaluate_preds(
-                                val_gt, model(val_h), ensembling
-                            ).to_dict(),
-                        }
-=======
         return lr_models
 
     def apply_to_layer(
@@ -358,7 +261,6 @@
                         train_h[:, [i], ...],
                         train_gt,
                         lm_preds[:, [i], ...] if lm_preds is not None else None,
->>>>>>> 785537b4
                     )
                 }
                 for ds_name, (train_h, _, lm_preds) in train_dict.items()
@@ -395,10 +297,6 @@
             train_dict, device, layer, self.out_dir / "lr_models"
         )
 
-<<<<<<< HEAD
-        return ({k: pd.DataFrame(v) for k, v in row_bufs.items()}, layer_outputs)
-=======
         return evaluate_and_save(
             train_loss, maybe_multi_reporter, train_dict, val_dict, lr_models, layer
-        )
->>>>>>> 785537b4
+        )