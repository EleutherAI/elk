"""Main training loop."""

from ..extraction import extract, ExtractionConfig
from ..files import elk_reporter_dir, memorably_named_dir
from ..utils import assert_type, held_out_split, select_usable_devices, int16_to_float32
from .classifier import Classifier
from .preprocessing import normalize
from .reporter import OptimConfig, Reporter, ReporterConfig
from dataclasses import dataclass
from datasets import DatasetDict
from functools import partial
from pathlib import Path
from simple_parsing import Serializable
from sklearn.metrics import accuracy_score, roc_auc_score
from torch import Tensor
from tqdm.auto import tqdm
from typing import cast, Literal, Optional
import csv
import numpy as np
import os
import pickle
import random
import torch
import torch.multiprocessing as mp
<<<<<<< HEAD
from typing import Union
=======
import warnings
>>>>>>> 5070afb9


@dataclass
class RunConfig(Serializable):
    """Full specification of a reporter training run.

    Args:
        data: Config specifying hidden states on which the reporter will be trained.
        net: Config for building the reporter network.
        optim: Config for the `.fit()` loop.
    """

    data: ExtractionConfig
    net: ReporterConfig
    optim: OptimConfig

    label_frac: float = 0.0
    max_gpus: int = -1
    normalization: Literal["legacy", "none", "elementwise", "meanonly"] = "meanonly"
    skip_baseline: bool = False
    concatenate_layers: int = 0
    # if nonzero, appends the hidden states of the layer concatenate_layers before


def train_reporter(
    cfg: RunConfig,
    dataset: DatasetDict,
    out_dir: Path,
    layer: Union[int, list[int]],
    devices: list[str],
    world_size: int = 1,
):
    """Train a single reporter on a single layer."""

    # Reproducibility
    seed = cfg.net.seed + layer if isinstance(layer, int) else layer[0]
    np.random.seed(seed)
    random.seed(seed)
    torch.manual_seed(seed)

    rank = os.getpid() % world_size
    device = devices[rank]

    # Note: currently we're just upcasting to float32 so we don't have to deal with
    # grad scaling (which isn't supported for LBFGS), while the hidden states are
    # saved in float16 to save disk space. In the future we could try to use mixed
    # precision training in at least some cases.
    with dataset.formatted_as("torch", device=device, dtype=torch.int16):
        train, val = dataset["train"], held_out_split(dataset)
        train_labels = cast(Tensor, train["label"])
        val_labels = cast(Tensor, val["label"])

        # concatenate hidden states across layers if multiple layers are inputted
        if isinstance(layer, list):
            train_hiddens = torch.cat([train[f"hidden_{lay}"] for lay in layer], dim=1)
            val_hiddens = torch.cat([val[f"hidden_{lay}"] for lay in layer], dim=1)
        else:
            train_hiddens = train[f"hidden_{layer}"]
            val_hiddens = val[f"hidden_{layer}"]

        train_h, val_h = normalize(
            int16_to_float32(assert_type(Tensor, train_hiddens)),
            int16_to_float32(assert_type(Tensor, val_hiddens)),
            method=cfg.normalization,
        )

        x0, x1 = train_h.unbind(dim=-2)
        val_x0, val_x1 = val_h.unbind(dim=-2)

        with torch.no_grad():
            pseudo_auroc = Reporter.check_separability(
                train_pair=(x0, x1), val_pair=(val_x0, val_x1)
            )
            if pseudo_auroc > 0.6:
                warnings.warn(
                    f"The pseudo-labels at layer {layer} are linearly separable with "
                    f"an AUROC of {pseudo_auroc:.3f}. This may indicate that the "
                    f"algorithm will not converge to a good solution."
                )

    reporter = Reporter(x0.shape[-1], cfg.net, device=device)
    if cfg.label_frac:
        num_labels = round(cfg.label_frac * len(train_labels))
        labels = train_labels[:num_labels]
    else:
        labels = None

    train_loss = reporter.fit((x0, x1), labels, cfg.optim)
    val_result = reporter.score(
        (val_x0, val_x1),
        val_labels,
    )

    lr_dir = out_dir / "lr_models"
    reporter_dir = out_dir / "reporters"

    lr_dir.mkdir(parents=True, exist_ok=True)
    reporter_dir.mkdir(parents=True, exist_ok=True)
    stats = [layer, pseudo_auroc, train_loss, *val_result]

    if not cfg.skip_baseline:
        # repeat_interleave makes `num_variants` copies of each label, all within a
        # single dimension of size `num_variants * 2 * n`, such that the labels align
        # with X.view(-1, X.shape[-1])
        train_labels_aug = torch.cat(
            [train_labels, 1 - train_labels]
        ).repeat_interleave(x0.shape[1])
        val_labels_aug = (
            torch.cat([val_labels, 1 - val_labels]).repeat_interleave(x0.shape[1])
        ).cpu()

        X = torch.cat([x0, x1]).squeeze()
        d = X.shape[-1]
        lr_model = Classifier(d, device=device)
        lr_model.fit(X.view(-1, d), train_labels_aug)

        X_val = torch.cat([val_x0, val_x1]).view(-1, d)
        with torch.no_grad():
            lr_preds = lr_model(X_val).sigmoid().cpu()

        lr_acc = accuracy_score(val_labels_aug, lr_preds > 0.5)
        lr_auroc = roc_auc_score(val_labels_aug, lr_preds)

        stats += [lr_auroc, lr_acc]
        with open(lr_dir / f"layer_{layer}.pkl", "wb") as file:
            pickle.dump(lr_model, file)

    with open(reporter_dir / f"layer_{layer}.pt", "wb") as file:
        torch.save(reporter, file)

    return stats


def train(cfg: RunConfig, out_dir: Optional[Path] = None):
    # Extract the hidden states first if necessary
    ds = extract(cfg.data, max_gpus=cfg.max_gpus)

    if out_dir is None:
        out_dir = memorably_named_dir(elk_reporter_dir())
    else:
        out_dir.mkdir(parents=True, exist_ok=True)

    # Print the output directory in bold with escape codes
    print(f"Saving results to \033[1m{out_dir}\033[0m")

    with open(out_dir / "cfg.yaml", "w") as f:
        cfg.dump_yaml(f)

    devices = select_usable_devices(cfg.max_gpus)
    num_devices = len(devices)

    cols = ["layer", "pseudo_auroc", "train_loss", "loss", "acc", "cal_acc", "auroc"]
    if not cfg.skip_baseline:
        cols += ["lr_auroc", "lr_acc"]

    layers = [
        int(feat[len("hidden_") :])
        for feat in ds["train"].features
        if feat.startswith("hidden_")
    ]

    # concatenate hidden states from a previous layer, if told to
    if cfg.concatenate_layers > 0:
        for i in range(cfg.concatenate_layers, len(layers)):
            layers[i] = [layers[i], layers[i] - cfg.concatenate_layers]

    # Train reporters for each layer in parallel
    with mp.Pool(num_devices) as pool, open(out_dir / "eval.csv", "w") as f:
        fn = partial(
            train_reporter, cfg, ds, out_dir, devices=devices, world_size=num_devices
        )
        writer = csv.writer(f)
        writer.writerow(cols)

        mapper = pool.imap_unordered if num_devices > 1 else map
        row_buf = []
        try:
            for i, *stats in tqdm(mapper(fn, layers), total=len(layers)):
                row_buf.append([i] + [f"{s:.4f}" for s in stats])
        finally:
            # Make sure the CSV is written even if we crash or get interrupted
            for row in sorted(row_buf):
                writer.writerow(row)<|MERGE_RESOLUTION|>--- conflicted
+++ resolved
@@ -22,11 +22,8 @@
 import random
 import torch
 import torch.multiprocessing as mp
-<<<<<<< HEAD
 from typing import Union
-=======
 import warnings
->>>>>>> 5070afb9
 
 
 @dataclass
