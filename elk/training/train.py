--- conflicted
+++ resolved
@@ -28,22 +28,9 @@
     """Config for building the reporter network."""
 
     supervised: Literal["none", "single", "cv"] = "single"
-<<<<<<< HEAD
-
-    disable_cache: bool = field(default=False, to_dict=False)
-
-    def execute(self):
-        Train(cfg=self, out_dir=self.out_dir).train()
-
-
-@dataclass
-class Train(Run):
-    cfg: Elicit
-=======
     """Whether to train a supervised classifier, and if so, whether to use
     cross-validation. Defaults to "single", which means to train a single classifier
     on the training data. "cv" means to use cross-validation."""
->>>>>>> 60592e8a
 
     def create_models_dir(self, out_dir: Path):
         lr_dir = None
