--- conflicted
+++ resolved
@@ -160,16 +160,8 @@
             assert len(train_dict) == 1, "CCS only supports single-task training"
             reporter = CcsReporter(self.net, d, device=device, num_variants=v)
             train_loss = reporter.fit(first_train_h)
-<<<<<<< HEAD
-
-            reporter.platt_scale(
-                to_one_hot(repeat(train_gt, "n -> (n v)", v=v), k).flatten(),
-                rearrange(first_train_h, "n v k d -> (n v k) d"),
-            )
-=======
             labels = repeat(to_one_hot(train_gt, k), "n k -> n v k", v=v)
             reporter.platt_scale(labels, first_train_h)
->>>>>>> 4a6b6546
 
         elif isinstance(self.net, EigenFitterConfig):
             fitter = EigenFitter(
