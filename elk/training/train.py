"""Main training loop."""

import warnings
from dataclasses import dataclass
from functools import partial
from pathlib import Path
from typing import Callable, Literal, Optional

import pandas as pd
import torch
from simple_parsing import Serializable, field, subgroups
from torch import Tensor

from ..extraction.extraction import Extract
from ..run import Run
from ..training.baseline import evaluate_baseline, save_baseline, train_baseline
from ..utils import select_usable_devices
from ..utils.typing import assert_type
from .ccs_reporter import CcsReporter, CcsReporterConfig
from .eigen_reporter import EigenReporter, EigenReporterConfig
from .reporter import OptimConfig, Reporter, ReporterConfig


@dataclass
class Elicit(Serializable):
    """Full specification of a reporter training run.

    Args:
        data: Config specifying hidden states on which the reporter will be trained.
        net: Config for building the reporter network.
        optim: Config for the `.fit()` loop.
        num_gpus: The number of GPUs to use. Defaults to -1, which means
            "use all available GPUs".
        normalization: The normalization method to use. Defaults to "meanonly". See
            `elk.training.preprocessing.normalize()` for details.
        skip_baseline: Whether to skip training the baseline classifier. Defaults to
            False.
        debug: When in debug mode, a useful log file is saved to the memorably-named
            output directory. Defaults to False.
    """

    data: Extract
    net: ReporterConfig = subgroups(
        {"ccs": CcsReporterConfig, "eigen": EigenReporterConfig}, default="eigen"
    )
    optim: OptimConfig = field(default_factory=OptimConfig)

    num_gpus: int = -1
    normalization: Literal["legacy", "none", "elementwise", "meanonly"] = "meanonly"
    skip_baseline: bool = False
    concatenated_layer_offset: int = 0
    # if nonzero, appends the hidden states of layer concatenated_layer_offset before
    debug: bool = False
    out_dir: Optional[Path] = None

    def execute(self):
        train_run = Train(cfg=self, out_dir=self.out_dir)
        train_run.train()


@dataclass
class Train(Run):
    cfg: Elicit

    def create_models_dir(self, out_dir: Path):
        lr_dir = None
        lr_dir = out_dir / "lr_models"
        reporter_dir = out_dir / "reporters"

        lr_dir.mkdir(parents=True, exist_ok=True)
        reporter_dir.mkdir(parents=True, exist_ok=True)

        return reporter_dir, lr_dir

    def train_reporter(
        self,
        layer: int,
        devices: list[str],
        world_size: int = 1,
    ) -> pd.Series:
        """Train a single reporter on a single layer."""
        self.make_reproducible(seed=self.cfg.net.seed + layer)

        device = self.get_device(devices, world_size)

        x0, x1, val_x0, val_x1, train_gt, val_gt, val_lm_preds = self.prepare_data(
            device, layer
        )
        pseudo_auroc = self.get_pseudo_auroc(layer, x0, x1, val_x0, val_x1)

        if isinstance(self.cfg.net, CcsReporterConfig):
            reporter = CcsReporter(x0.shape[-1], self.cfg.net, device=device)
        elif isinstance(self.cfg.net, EigenReporterConfig):
            reporter = EigenReporter(x0.shape[-1], self.cfg.net, device=device)
        else:
            raise ValueError(f"Unknown reporter config type: {type(self.cfg.net)}")

        train_loss = reporter.fit(x0, x1, train_gt)
        val_result = reporter.score(
            val_gt,
            val_x0,
            val_x1,
        )

        reporter_dir, lr_dir = self.create_models_dir(assert_type(Path, self.out_dir))
<<<<<<< HEAD
        if val_lm_preds is not None:
            val_gt_cpu = val_gt.repeat_interleave(val_lm_preds.shape[1]).float().cpu()
            val_lm_auroc = float(roc_auc_score(val_gt_cpu, val_lm_preds.flatten()))
            val_lm_acc = float(accuracy_score(val_gt_cpu, val_lm_preds.flatten() > 0.5))
        else:
            val_lm_auroc = None
            val_lm_acc = None

        row = pd.Series(
=======

        stats_row = pd.Series(
>>>>>>> 4f8bdc5e
            {
                "layer": layer,
                "pseudo_auroc": pseudo_auroc,
                "train_loss": train_loss,
                **val_result._asdict(),
<<<<<<< HEAD
                "lm_auroc": val_lm_auroc,
                "lm_acc": val_lm_acc,
=======
>>>>>>> 4f8bdc5e
            }
        )

        if not self.cfg.skip_baseline:
<<<<<<< HEAD
            lr_model, lr_auroc, lr_acc = self.train_baseline(
                x0,
                x1,
                val_x0,
                val_x1,
                train_gt,
                val_gt,
                device,
            )
            row["lr_auroc"] = lr_auroc
            row["lr_acc"] = lr_acc
            self.save_baseline(lr_dir, layer, lr_model)
=======
            lr_model = train_baseline(x0, x1, train_labels, device=device)

            lr_auroc, lr_acc = evaluate_baseline(lr_model, val_x0, val_x1, val_labels)

            stats_row["lr_auroc"] = lr_auroc
            stats_row["lr_acc"] = lr_acc
            save_baseline(lr_dir, layer, lr_model)
>>>>>>> 4f8bdc5e

        with open(reporter_dir / f"layer_{layer}.pt", "wb") as file:
            torch.save(reporter, file)

<<<<<<< HEAD
        return row
=======
        return stats_row
>>>>>>> 4f8bdc5e

    def get_pseudo_auroc(
        self, layer: int, x0: Tensor, x1: Tensor, val_x0: Tensor, val_x1: Tensor
    ):
        """Check the separability of the pseudo-labels at a given layer."""

        with torch.no_grad():
            pseudo_auroc = Reporter.check_separability(
                train_pair=(x0, x1), val_pair=(val_x0, val_x1)
            )
            if pseudo_auroc > 0.6:
                warnings.warn(
                    f"The pseudo-labels at layer {layer} are linearly separable with "
                    f"an AUROC of {pseudo_auroc:.3f}. This may indicate that the "
                    f"algorithm will not converge to a good solution."
                )

        return pseudo_auroc

    def train(self):
        """Train a reporter on each layer of the network."""
        devices = select_usable_devices(self.cfg.num_gpus)
        num_devices = len(devices)
        func: Callable[[int], pd.Series] = partial(
            self.train_reporter, devices=devices, world_size=num_devices
        )
        self.apply_to_layers(func=func, num_devices=num_devices)<|MERGE_RESOLUTION|>--- conflicted
+++ resolved
@@ -9,6 +9,7 @@
 import pandas as pd
 import torch
 from simple_parsing import Serializable, field, subgroups
+from sklearn.metrics import accuracy_score, roc_auc_score
 from torch import Tensor
 
 from ..extraction.extraction import Extract
@@ -103,7 +104,6 @@
         )
 
         reporter_dir, lr_dir = self.create_models_dir(assert_type(Path, self.out_dir))
-<<<<<<< HEAD
         if val_lm_preds is not None:
             val_gt_cpu = val_gt.repeat_interleave(val_lm_preds.shape[1]).float().cpu()
             val_lm_auroc = float(roc_auc_score(val_gt_cpu, val_lm_preds.flatten()))
@@ -113,55 +113,29 @@
             val_lm_acc = None
 
         row = pd.Series(
-=======
-
-        stats_row = pd.Series(
->>>>>>> 4f8bdc5e
             {
                 "layer": layer,
                 "pseudo_auroc": pseudo_auroc,
                 "train_loss": train_loss,
                 **val_result._asdict(),
-<<<<<<< HEAD
                 "lm_auroc": val_lm_auroc,
                 "lm_acc": val_lm_acc,
-=======
->>>>>>> 4f8bdc5e
             }
         )
 
         if not self.cfg.skip_baseline:
-<<<<<<< HEAD
-            lr_model, lr_auroc, lr_acc = self.train_baseline(
-                x0,
-                x1,
-                val_x0,
-                val_x1,
-                train_gt,
-                val_gt,
-                device,
-            )
+            lr_model = train_baseline(x0, x1, train_gt, device=device)
+
+            lr_auroc, lr_acc = evaluate_baseline(lr_model, val_x0, val_x1, val_gt)
+
             row["lr_auroc"] = lr_auroc
             row["lr_acc"] = lr_acc
-            self.save_baseline(lr_dir, layer, lr_model)
-=======
-            lr_model = train_baseline(x0, x1, train_labels, device=device)
-
-            lr_auroc, lr_acc = evaluate_baseline(lr_model, val_x0, val_x1, val_labels)
-
-            stats_row["lr_auroc"] = lr_auroc
-            stats_row["lr_acc"] = lr_acc
             save_baseline(lr_dir, layer, lr_model)
->>>>>>> 4f8bdc5e
 
         with open(reporter_dir / f"layer_{layer}.pt", "wb") as file:
             torch.save(reporter, file)
 
-<<<<<<< HEAD
         return row
-=======
-        return stats_row
->>>>>>> 4f8bdc5e
 
     def get_pseudo_auroc(
         self, layer: int, x0: Tensor, x1: Tensor, val_x0: Tensor, val_x1: Tensor
