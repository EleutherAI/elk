--- conflicted
+++ resolved
@@ -139,10 +139,7 @@
         cfg.dump_yaml(f)
 
     ds = extract_to_dataset(cfg.data, max_gpus=cfg.max_gpus)
-<<<<<<< HEAD
-=======
 
->>>>>>> 67a88ff5
     if out_dir:
         out_dir.mkdir(parents=True, exist_ok=True)
 
