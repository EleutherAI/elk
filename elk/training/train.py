--- conflicted
+++ resolved
@@ -131,25 +131,6 @@
     stats = [layer, pseudo_auroc, train_loss, *val_result]
 
     if not cfg.skip_baseline:
-<<<<<<< HEAD
-        train_labels_aug = (
-            torch.cat([train_labels, 1 - train_labels])
-            .repeat_interleave(x0.shape[1])
-            .cpu()
-        )
-        val_labels_aug = (
-            torch.cat([val_labels, 1 - val_labels]).repeat_interleave(x0.shape[1]).cpu()
-        )
-
-        # TODO: Once we implement cross-validation for CCS, we should benchmark
-        # against LogisticRegressionCV here.
-        X = torch.cat([x0, x1]).cpu().squeeze()
-        lr_model = LogisticRegression(max_iter=10_000)
-        lr_model.fit(X.view(-1, X.shape[-1]), train_labels_aug)
-
-        X_val = torch.cat([val_x0, val_x1]).cpu().squeeze()
-        lr_preds = lr_model.predict_proba(X_val.view(-1, X_val.shape[-1]))[:, 1]
-=======
         # repeat_interleave makes `num_variants` copies of each label, all within a
         # single dimension of size `num_variants * 2 * n`, such that the labels align
         # with X.view(-1, X.shape[-1])
@@ -169,7 +150,6 @@
         with torch.no_grad():
             lr_preds = lr_model(X_val).sigmoid().cpu()
 
->>>>>>> e4931364
         lr_acc = accuracy_score(val_labels_aug, lr_preds > 0.5)
         lr_auroc = roc_auc_score(val_labels_aug, lr_preds)
 
