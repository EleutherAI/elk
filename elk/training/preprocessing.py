from pathlib import Path
from typing import Literal
import logging
import torch
from datasets import load_from_disk


def normalize(
    train_hiddens: torch.Tensor,
    val_hiddens: torch.Tensor,
    method: Literal["legacy", "elementwise", "meanonly"] = "legacy",
):
    if method == "legacy":
        master = torch.cat([train_hiddens, val_hiddens], dim=0).float()
        means = master.mean(dim=0)

        train_hiddens -= means
        val_hiddens -= means

        scale = master.shape[-1] ** 0.5 / master.norm(dim=-1).mean()
        train_hiddens *= scale
        val_hiddens *= scale
    else:
        means = train_hiddens.float().mean(dim=0)
        train_hiddens -= means
        val_hiddens -= means

        if method == "elementwise":
            scale = 1 / train_hiddens.norm(dim=0, keepdim=True)
        elif method == "meanonly":
            scale = 1
        else:
            raise NotImplementedError(f"Scale method '{method}' is not supported.")

        train_hiddens *= scale
        val_hiddens *= scale

    return train_hiddens, val_hiddens


<<<<<<< HEAD
def load_hidden_states(path: Path):
    """Load the hidden states from a file."""
    # TODO: use the whole dataset for training, don't just throw away
    # the extra info. This is a temporary link to old code.

    # load the huggingface dataset
    dataset = load_from_disk(path).flatten()
    labels = dataset["label"]
    hiddens = torch.tensor(dataset["hiddens.hiddens"], device="cpu")
=======
def load_hidden_states(path: Path) -> tuple[torch.Tensor, torch.Tensor]:
    hiddens, labels = torch.load(path, map_location="cpu")
    assert isinstance(hiddens, torch.Tensor)
    assert isinstance(labels, torch.Tensor)
>>>>>>> 32e633bb

    # Concatenate the positive and negative examples together.
    return hiddens.flatten(start_dim=-2), labels


def silence_datasets_messages():
    """Silence the annoying wall of logging messages and warnings."""

    def filter_fn(log_record):
        msg = log_record.getMessage()
        return (
            "Found cached dataset" not in msg
            and "Loading cached" not in msg
            and "Using custom data configuration" not in msg
        )

    handler = logging.StreamHandler()
    handler.addFilter(filter_fn)
    logging.getLogger("datasets").addHandler(handler)<|MERGE_RESOLUTION|>--- conflicted
+++ resolved
@@ -38,7 +38,6 @@
     return train_hiddens, val_hiddens
 
 
-<<<<<<< HEAD
 def load_hidden_states(path: Path):
     """Load the hidden states from a file."""
     # TODO: use the whole dataset for training, don't just throw away
@@ -46,15 +45,12 @@
 
     # load the huggingface dataset
     dataset = load_from_disk(path).flatten()
-    labels = dataset["label"]
+    labels = torch.tensor(dataset["label"])
     hiddens = torch.tensor(dataset["hiddens.hiddens"], device="cpu")
-=======
-def load_hidden_states(path: Path) -> tuple[torch.Tensor, torch.Tensor]:
-    hiddens, labels = torch.load(path, map_location="cpu")
+
+    # TODO add assertions to make sure the dataset is valid
+    assert isinstance(labels, torch.Tensor)
     assert isinstance(hiddens, torch.Tensor)
-    assert isinstance(labels, torch.Tensor)
->>>>>>> 32e633bb
-
     # Concatenate the positive and negative examples together.
     return hiddens.flatten(start_dim=-2), labels
 
