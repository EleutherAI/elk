--- conflicted
+++ resolved
@@ -7,14 +7,9 @@
 from einops import rearrange, repeat
 from torch import Tensor, nn, optim
 
-<<<<<<< HEAD
-from ..math_util import cov_mean_fused
 from ..metrics import to_one_hot
-from ..truncated_eigh import ConvergenceError, truncated_eigh
-=======
 from ..truncated_eigh import truncated_eigh
 from ..utils.math_util import cov_mean_fused
->>>>>>> ecc53cb2
 from .reporter import Reporter, ReporterConfig
 
 
@@ -69,8 +64,7 @@
     intracluster_cov: Tensor  # invariance
     contrastive_xcov_M2: Tensor  # negative covariance
     n: Tensor
-    neg_mean: Tensor
-    pos_mean: Tensor
+    class_means: Tensor
     weight: Tensor
 
     def __init__(
@@ -81,12 +75,8 @@
         device: Optional[str] = None,
         dtype: Optional[torch.dtype] = None,
     ):
-<<<<<<< HEAD
-        super().__init__(cfg, in_features, num_classes, device=device, dtype=dtype)
-=======
         super().__init__()
         self.config = cfg
->>>>>>> ecc53cb2
 
         # Learnable Platt scaling parameters
         self.bias = nn.Parameter(torch.zeros(cfg.num_heads, device=device, dtype=dtype))
@@ -95,10 +85,8 @@
         # Running statistics
         self.register_buffer("n", torch.zeros((), device=device, dtype=torch.long))
         self.register_buffer(
-            "neg_mean", torch.zeros(in_features, device=device, dtype=dtype)
-        )
-        self.register_buffer(
-            "pos_mean", torch.zeros(in_features, device=device, dtype=dtype)
+            "class_means",
+            torch.zeros(num_classes, in_features, device=device, dtype=dtype),
         )
 
         self.register_buffer(
@@ -211,21 +199,10 @@
             - inv_weight * self.intracluster_cov
             - self.config.neg_cov_weight * self.contrastive_xcov
         )
-<<<<<<< HEAD
-        try:
-            L, Q = truncated_eigh(A, k=self.config.num_heads)
-        except (ConvergenceError, RuntimeError):
-            warn(
-                "Truncated eigendecomposition failed to converge. Falling back on "
-                "PyTorch's dense eigensolver."
-            )
-
-=======
 
         if truncated:
             L, Q = truncated_eigh(A, k=self.config.num_heads)
         else:
->>>>>>> ecc53cb2
             L, Q = torch.linalg.eigh(A)
             L, Q = L[-self.config.num_heads :], Q[:, -self.config.num_heads :]
 
