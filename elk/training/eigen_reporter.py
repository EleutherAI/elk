--- conflicted
+++ resolved
@@ -1,23 +1,14 @@
 """An ELK reporter network."""
 
-<<<<<<< HEAD
+from dataclasses import dataclass
+from typing import Optional
+from warnings import warn
+
+import torch
+from torch import Tensor, nn, optim
+
 from ..math_util import cov_mean_fused
 from ..truncated_eigh import ConvergenceError, truncated_eigh
-from .reporter import Reporter, ReporterConfig
-=======
->>>>>>> 7f0aaf17
-from dataclasses import dataclass
-from typing import Optional
-<<<<<<< HEAD
-from warnings import warn
-=======
-
->>>>>>> 7f0aaf17
-import torch
-from torch import Tensor, nn, optim
-
-from ..eigsh import lanczos_eigsh
-from ..math_util import cov_mean_fused
 from .reporter import Reporter, ReporterConfig
 
 
