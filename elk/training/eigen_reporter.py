"""An ELK reporter network."""

from dataclasses import dataclass
<<<<<<< HEAD
from typing import Literal, Optional
=======
from typing import Optional
from warnings import warn
>>>>>>> ad6d6197

import torch
from torch import Tensor, nn, optim

from ..math_util import cov_mean_fused
from ..truncated_eigh import ConvergenceError, truncated_eigh
from .reporter import Reporter, ReporterConfig


@dataclass
class EigenReporterConfig(ReporterConfig):
    """Configuration for an EigenReporter.

    Args:
        var_weight: The weight of the variance term in the loss.
        inv_weight: The weight of the invariance term in the loss.
        neg_cov_weight: The weight of the negative covariance term in the loss.
        num_heads: The number of reporter heads to fit. In other words, the number
            of eigenvectors to compute from the VINC matrix.
    """

    var_weight: float = 1.0
    inv_weight: float = 5.0
    neg_cov_weight: float = 5.0

    num_heads: int = 1


class EigenReporter(Reporter):
    """A linear reporter whose weights are computed via eigendecomposition.

    Args:
        in_features: The number of input features.
        cfg: The reporter configuration.

    Attributes:
        config: The reporter configuration.
        intercluster_cov_M2: The running sum of the covariance matrices of the
            centroids of the positive and negative clusters.
        intracluster_cov: The running mean of the covariance matrices within each
            cluster. This doesn't need to be a running sum because it's doesn't use
            Welford's algorithm.
        contrastive_xcov_M2: The running sum of the cross-covariance between the
            centroids of the positive and negative clusters.
        n: The running sum of the number of samples in the positive and negative
            clusters.
        weight: The reporter weight matrix. Guaranteed to always be orthogonal, and
            the columns are sorted in descending order of eigenvalue magnitude.
    """

    config: EigenReporterConfig

    intercluster_cov_M2: Tensor  # variance
    intracluster_cov: Tensor  # invariance
    contrastive_xcov_M2: Tensor  # negative covariance
    n: Tensor
    weight: Tensor

    def __init__(
        self,
        in_features: int,
        cfg: EigenReporterConfig,
        device: Optional[str] = None,
        normalization: Literal["none", "elementwise", "meanonly"] = "meanonly",
        dtype: Optional[torch.dtype] = None,
    ):
        super().__init__(
            in_features, cfg, device=device, normalization=normalization, dtype=dtype
        )

        # Learnable Platt scaling parameters
        self.bias = nn.Parameter(torch.zeros(cfg.num_heads, device=device, dtype=dtype))
        self.scale = nn.Parameter(torch.ones(cfg.num_heads, device=device, dtype=dtype))

        self.register_buffer(
            "contrastive_xcov_M2",
            torch.zeros(in_features, in_features, device=device, dtype=dtype),
        )
        self.register_buffer(
            "intercluster_cov_M2",
            torch.zeros(in_features, in_features, device=device, dtype=dtype),
        )
        self.register_buffer(
            "intracluster_cov",
            torch.zeros(in_features, in_features, device=device, dtype=dtype),
        )
        self.register_buffer(
            "weight",
            torch.zeros(cfg.num_heads, in_features, device=device, dtype=dtype),
        )

    def forward(self, x: Tensor) -> Tensor:
        """Return the predicted log odds on input `x`."""
        raw_scores = x @ self.weight.mT
        return raw_scores.mul(self.scale).add(self.bias).squeeze(-1)

    def predict(self, x_pos: Tensor, x_neg: Tensor) -> Tensor:
        """Return the predicted log odds on the contrast pair `(x_pos, x_neg)`."""
        x_pos, x_neg = self.normalize(x_pos, x_neg)
        return 0.5 * (self(x_pos) - self(x_neg))

    @property
    def contrastive_xcov(self) -> Tensor:
        return self.contrastive_xcov_M2 / self.n

    @property
    def intercluster_cov(self) -> Tensor:
        return self.intercluster_cov_M2 / self.n

    @property
    def confidence(self) -> Tensor:
        return self.weight.mT @ self.intercluster_cov @ self.weight

    @property
    def invariance(self) -> Tensor:
        return -self.weight.mT @ self.intracluster_cov @ self.weight

    @property
    def consistency(self) -> Tensor:
        return -self.weight.mT @ self.contrastive_xcov @ self.weight

    def clear(self) -> None:
        """Clear the running statistics of the reporter."""
        self.contrastive_xcov_M2.zero_()
        self.intracluster_cov.zero_()
        self.intercluster_cov_M2.zero_()
        self.n.zero_()

    @torch.no_grad()
    def update(self, x_pos: Tensor, x_neg: Tensor) -> None:
        """Update the running statistics of the reporter."""

        # Reset the normalization function on each update
        # because the model may be trained between updates
        self.fit_normalization_function(x_pos, x_neg)
        x_pos, x_neg = self.normalize(x_pos, x_neg)

        # Sanity checks
        assert x_pos.ndim == 3, "x_pos must be of shape [batch, num_variants, d]"
        assert x_pos.shape == x_neg.shape, "x_pos and x_neg must have the same shape"

        # Average across variants inside each cluster, computing the centroids.
        pos_centroids, neg_centroids = x_pos.mean(1), x_neg.mean(1)

        # We don't actually call super because we need access to the earlier estimate
        # of the population mean in order to update (cross-)covariances properly
        # super().update(x_pos, x_neg)

        sample_n = pos_centroids.shape[0]
        self.n += sample_n

        # Update the running means; super().update() does this usually
        neg_delta = neg_centroids - self.neg_mean
        pos_delta = pos_centroids - self.pos_mean
        self.neg_mean += neg_delta.sum(dim=0) / self.n
        self.pos_mean += pos_delta.sum(dim=0) / self.n

        # *** Variance (inter-cluster) ***
        # See code at https://bit.ly/3YC9BhH, as well as "Welford's online algorithm"
        # in https://en.wikipedia.org/wiki/Algorithms_for_calculating_variance.
        # Post-mean update deltas are used to update the (co)variance
        neg_delta2 = neg_centroids - self.neg_mean  # [n, d]
        pos_delta2 = pos_centroids - self.pos_mean  # [n, d]
        self.intercluster_cov_M2.addmm_(neg_delta.mT, neg_delta2)
        self.intercluster_cov_M2.addmm_(pos_delta.mT, pos_delta2)

        # *** Invariance (intra-cluster) ***
        # This is just a standard online *mean* update, since we're computing the
        # mean of covariance matrices, not the covariance matrix of means.
        sample_invar = cov_mean_fused(x_pos) + cov_mean_fused(x_neg)
        self.intracluster_cov += (sample_n / self.n) * (
            sample_invar - self.intracluster_cov
        )

        # *** Negative covariance ***
        self.contrastive_xcov_M2.addmm_(neg_delta.mT, pos_delta2)
        self.contrastive_xcov_M2.addmm_(pos_delta.mT, neg_delta2)

    def fit_streaming(self) -> float:
        """Fit the probe using the current streaming statistics."""
        A = (
            self.config.var_weight * self.intercluster_cov
            - self.config.inv_weight * self.intracluster_cov
            - self.config.neg_cov_weight * self.contrastive_xcov
        )

        try:
            L, Q = truncated_eigh(A, k=self.config.num_heads)
        except ConvergenceError:
            warn(
                "Truncated eigendecomposition failed to converge. Falling back on "
                "PyTorch's dense eigensolver."
            )

            L, Q = torch.linalg.eigh(A)
            L, Q = L[-self.config.num_heads :], Q[:, -self.config.num_heads :]

        self.weight.data = Q.T
        return -float(L[-1])

    def fit(
        self,
        x_pos: Tensor,
        x_neg: Tensor,
        labels: Optional[Tensor] = None,
        *,
        platt_scale: bool = True,
    ) -> float:
        """Fit the probe to the contrast pair (x_pos, x_neg).

        Args:
            x_pos: Raw hidden states of the positive examples (not normalized).
            x_neg: Raw hidden states of the negative examples (not normalized).
            labels: The ground truth labels if available.
            platt_scale: Whether to fit the scale and bias terms to data with LBFGS.
                This is only used if labels are available.

        Returns:
            loss: Negative eigenvalue associated with the VINC direction.
        """
        assert x_pos.shape == x_neg.shape

        self.update(x_pos, x_neg)
        loss = self.fit_streaming()
        if labels is not None and platt_scale:
            self.platt_scale(labels, x_pos, x_neg)

        return loss

    def platt_scale(
        self, labels: Tensor, x_pos: Tensor, x_neg: Tensor, max_iter: int = 100
    ):
        """Fit the scale and bias terms to data with LBFGS."""

        # TODO: do we want to do inference and platt scaling on the unnormalized data?
        # we might want to support both kinds of inference (w/ and w/o contrast pairs)
        opt = optim.LBFGS(
            [self.bias, self.scale],
            line_search_fn="strong_wolfe",
            max_iter=max_iter,
            tolerance_change=torch.finfo(x_pos.dtype).eps,
            tolerance_grad=torch.finfo(x_pos.dtype).eps,
        )
        labels = labels.repeat_interleave(x_pos.shape[1]).float()

        def closure():
            opt.zero_grad()
            logits = self.predict(x_pos, x_neg).flatten()
            loss = nn.functional.binary_cross_entropy_with_logits(logits, labels)

            loss.backward()
            return float(loss)

        opt.step(closure)<|MERGE_RESOLUTION|>--- conflicted
+++ resolved
@@ -1,12 +1,8 @@
 """An ELK reporter network."""
 
 from dataclasses import dataclass
-<<<<<<< HEAD
 from typing import Literal, Optional
-=======
-from typing import Optional
 from warnings import warn
->>>>>>> ad6d6197
 
 import torch
 from torch import Tensor, nn, optim
