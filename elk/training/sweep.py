from copy import deepcopy
from dataclasses import InitVar, dataclass

from ..evaluation.evaluate import Eval
from ..extraction import Extract, PromptConfig
from ..files import elk_reporter_dir, memorably_named_dir
from ..utils import colorize
from .train import Elicit


@dataclass
class Sweep:
    models: list[str]
    """List of Huggingface model strings to sweep over."""
    datasets: list[str]
    """List of dataset strings to sweep over. Each dataset string can contain
    multiple datasets, separated by plus signs. For example, "sst2+imdb" will
    pool SST-2 and IMDB together."""
    add_pooled: InitVar[bool] = False
    """Whether to add a dataset that pools all of the other datasets together."""

    name: str | None = None

    # A bit of a hack to add all the command line arguments from Elicit
    run_template: Elicit = Elicit(
        data=Extract(
            model="<placeholder>",
            prompts=PromptConfig(datasets=["<placeholder>"]),
        )
    )

    def __post_init__(self, add_pooled: bool):
        if not self.datasets:
            raise ValueError("No datasets specified")
        if not self.models:
            raise ValueError("No models specified")

        # Add an additional dataset that pools all of the datasets together.
        if add_pooled:
            self.datasets.append("+".join(self.datasets))

    def execute(self):
        M, D = len(self.models), len(self.datasets)
        print(f"Starting sweep over {M} models and {D} datasets ({M * D} runs)")
        print(f"Models: {self.models}")
        print(f"Datasets: {self.datasets}")

        root_dir = elk_reporter_dir() / "sweeps"
        sweep_dir = root_dir / self.name if self.name else memorably_named_dir(root_dir)
        print(f"Saving sweep results to \033[1m{sweep_dir}\033[0m")  # bold

        # Each dataset string can contain multiple datasets, delimited by plus; this
        # indicates that the component datasets will be pooled together for training.
        # For example, we might be sweeping over ["amazon_polarity", "imdb+sst2"]. For
        # transfer eval, we want to split "imdb+sst2" into ["imdb", "sst2"] and then
        # flatten the list, yielding ["amazon_polarity", "imdb", "sst2"].
        eval_datasets = sorted(
            {
                ds.strip()
                for dataset_str in self.datasets
                for ds in dataset_str.split("+")
            }
        )

        for i, model_str in enumerate(self.models):
            # Magenta color for the model name
            print(f"\n\033[35m===== {model_str} ({i + 1} of {M}) =====\033[0m")

            for dataset_str in self.datasets:
                out_dir = sweep_dir / model_str / dataset_str

                # Allow for multiple datasets to be specified in a single string with
                # plus signs. This means we can pool datasets together inside of a
                # single sweep.
                train_datasets = [ds.strip() for ds in dataset_str.split("+")]

                run = deepcopy(self.run_template)
                run.data.model = model_str
                run.data.prompts.datasets = train_datasets
                run.out_dir = out_dir
                run.execute()

                if len(eval_datasets) > 1:
                    print(colorize("== Transfer eval ==", "green"))

                # Now evaluate the reporter on the other datasets
                for eval_dataset in eval_datasets:
                    # We already evaluated on this one during training
                    if eval_dataset in train_datasets:
                        continue

<<<<<<< HEAD
                    eval = Eval(
                        data=Extract(
                            model=model_str,
                            prompts=PromptConfig(datasets=[eval_dataset]),
                        ),
=======
                    data = deepcopy(run.data)
                    data.model = model_str
                    data.prompts.datasets = [eval_dataset]

                    eval = Eval(
                        data=data,
>>>>>>> b181d3ec
                        source=str(run.out_dir),
                        out_dir=out_dir,
                    )
                    eval.execute(highlight_color="green")<|MERGE_RESOLUTION|>--- conflicted
+++ resolved
@@ -89,20 +89,12 @@
                     if eval_dataset in train_datasets:
                         continue
 
-<<<<<<< HEAD
-                    eval = Eval(
-                        data=Extract(
-                            model=model_str,
-                            prompts=PromptConfig(datasets=[eval_dataset]),
-                        ),
-=======
                     data = deepcopy(run.data)
                     data.model = model_str
                     data.prompts.datasets = [eval_dataset]
 
                     eval = Eval(
                         data=data,
->>>>>>> b181d3ec
                         source=str(run.out_dir),
                         out_dir=out_dir,
                     )
