--- conflicted
+++ resolved
@@ -1,15 +1,10 @@
 from dataclasses import InitVar, dataclass, replace
 
-<<<<<<< HEAD
 import numpy as np
 import torch
 
-from ..evaluation.evaluate import Eval
-from ..extraction import Extract, PromptConfig
-=======
 from ..evaluation import Eval
 from ..extraction import Extract
->>>>>>> edbbf3bd
 from ..files import elk_reporter_dir, memorably_named_dir
 from ..training.eigen_reporter import EigenReporterConfig
 from ..utils import colorize
@@ -85,36 +80,29 @@
             }
         )
 
-<<<<<<< HEAD
         step = self.hparam_step
         weights = np.arange(0.0, 1.0 + step, step) if step > 0 else [None]
 
-        for i, model_str in enumerate(self.models):
-            # Magenta color for the model name
-            print(f"\n\033[35m===== {model_str} ({i + 1} of {M}) =====\033[0m")
+        step = self.hparam_step
+        weights = np.arange(0.0, 1.0 + step, step) if step > 0 else [None]
 
-            for dataset_str in self.datasets:
-=======
         for i, model in enumerate(self.models):
             print(colorize(f"===== {model} ({i + 1} of {M}) =====", "magenta"))
 
             for dataset_str in self.datasets:
-                out_dir = sweep_dir / model / dataset_str
-
->>>>>>> edbbf3bd
                 # Allow for multiple datasets to be specified in a single string with
                 # plus signs. This means we can pool datasets together inside of a
                 # single sweep.
                 train_datasets = tuple(ds.strip() for ds in dataset_str.split("+"))
 
-<<<<<<< HEAD
                 for var_weight in weights:
                     for neg_cov_weight in weights:
-                        out_dir = sweep_dir / model_str / dataset_str
+                        out_dir = sweep_dir / model / dataset_str
 
-                        run = deepcopy(self.run_template)
-                        run.data.model = model_str
-                        run.data.prompts.datasets = train_datasets
+                        data = replace(
+                            self.run_template.data, model=model, datasets=train_datasets
+                        )
+                        run = replace(self.run_template, data=data, out_dir=out_dir)
                         if var_weight is not None and neg_cov_weight is not None:
                             assert isinstance(run.net, EigenReporterConfig)
                             run.net.var_weight = var_weight
@@ -124,7 +112,6 @@
                             out_dir /= f"var_weight={var_weight}"
                             out_dir /= f"neg_cov_weight={neg_cov_weight}"
 
-                        run.out_dir = out_dir
                         try:
                             run.execute()
                         except torch._C._LinAlgError as e:  # type: ignore
@@ -141,40 +128,15 @@
                                 if eval_dataset in train_datasets:
                                     continue
 
-                                data = deepcopy(run.data)
-                                data.model = model_str
-                                data.prompts.datasets = [eval_dataset]
-
+                                assert run.out_dir is not None
                                 eval = Eval(
-                                    data=data,
-                                    source=str(run.out_dir),
-                                    out_dir=out_dir,
+                                    data=replace(
+                                        run.data, model=model, datasets=(eval_dataset,)
+                                    ),
+                                    source=run.out_dir,
+                                    out_dir=out_dir / "transfer" / eval_dataset,
+                                    num_gpus=run.num_gpus,
+                                    min_gpu_mem=run.min_gpu_mem,
                                     skip_supervised=run.supervised == "none",
                                 )
-                                eval.execute(highlight_color="green")
-=======
-                data = replace(
-                    self.run_template.data, model=model, datasets=train_datasets
-                )
-                run = replace(self.run_template, data=data, out_dir=out_dir)
-                run.execute()
-
-                if len(eval_datasets) > 1:
-                    print(colorize("== Transfer eval ==", "green"))
-
-                # Now evaluate the reporter on the other datasets
-                for eval_dataset in eval_datasets:
-                    # We already evaluated on this one during training
-                    if eval_dataset in train_datasets:
-                        continue
-
-                    assert run.out_dir is not None
-                    eval = Eval(
-                        data=replace(run.data, model=model, datasets=(eval_dataset,)),
-                        source=run.out_dir,
-                        out_dir=out_dir / "transfer" / eval_dataset,
-                        num_gpus=run.num_gpus,
-                        min_gpu_mem=run.min_gpu_mem,
-                    )
-                    eval.execute(highlight_color="green")
->>>>>>> edbbf3bd
+                                eval.execute(highlight_color="green")