<<<<<<< HEAD
from .extraction import ExtractionConfig, extract_hiddens, extract
from .prompt_dataset import PromptDataset, PromptConfig

__all__ = [
    "extract_hiddens",
    "ExtractionConfig",
    "PromptDataset",
    "PromptConfig",
    "extract",
]
=======
from .balanced_sampler import BalancedSampler, FewShotSampler
from .extraction import Extract, extract_hiddens, extract
from .generator import _GeneratorConfig, _GeneratorBuilder
from .prompt_loading import PromptConfig, load_prompts
>>>>>>> 0f9ba119
<|MERGE_RESOLUTION|>--- conflicted
+++ resolved
@@ -1,17 +1,12 @@
-<<<<<<< HEAD
-from .extraction import ExtractionConfig, extract_hiddens, extract
+from .balanced_sampler import BalancedSampler, FewShotSampler
+from .extraction import Extract, extract_hiddens, extract
+from .generator import _GeneratorConfig, _GeneratorBuilder
+from .prompt_loading import PromptConfig, load_prompts
 from .prompt_dataset import PromptDataset, PromptConfig
 
 __all__ = [
     "extract_hiddens",
-    "ExtractionConfig",
     "PromptDataset",
     "PromptConfig",
     "extract",
-]
-=======
-from .balanced_sampler import BalancedSampler, FewShotSampler
-from .extraction import Extract, extract_hiddens, extract
-from .generator import _GeneratorConfig, _GeneratorBuilder
-from .prompt_loading import PromptConfig, load_prompts
->>>>>>> 0f9ba119
+]