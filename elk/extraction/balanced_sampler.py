from collections import deque
from dataclasses import dataclass, field
from itertools import cycle
from random import Random
from typing import Iterable, Iterator, Optional

from datasets import Features, IterableDataset
from torch.utils.data import IterableDataset as TorchIterableDataset

from ..utils import infer_label_column
from ..utils.math_util import stochastic_round_constrained
from ..utils.typing import assert_type


@dataclass
class BalancedSampler(TorchIterableDataset):
    """
    A sampler that approximately balances a multi-class classification dataset in a
    streaming fashion.

    Attributes:
        data: The input dataset to balance.
        num_classes: The total number of classes expected in the data.
        buffer_size: The total buffer size to use for balancing the dataset. Each class
            will have its own buffer with this size.
    """

<<<<<<< HEAD
    def __init__(self, data: Iterable, buffer_size: int = 1000):
        self.data = data
=======
    data: Iterable[dict]
    num_classes: int
    buffer_size: int = 1000
    buffers: dict[int, deque[dict]] = field(default_factory=dict, init=False)
    label_col: str = "label"
>>>>>>> b702eda5

    def __post_init__(self):
        # Initialize empty buffers
        self.buffers = {
            label: deque(maxlen=self.buffer_size) for label in range(self.num_classes)
        }

    def __iter__(self):
        for sample in self.data:
            label = sample[self.label_col]

            # This whole class is a no-op if the label is not an integer
            if not isinstance(label, int):
                yield sample
                continue

            # Add the sample to the buffer for its class label
            self.buffers[label].append(sample)

            # Check if all buffers have at least one sample
            while all(len(buffer) > 0 for buffer in self.buffers.values()):
                # Yield one sample from each buffer in a round-robin fashion
                for buf in self.buffers.values():
                    yield buf.popleft()


class FewShotSampler:
    """Yields batches of few-shot examples that are as balanced as possible.

    If the number of examples is divisible by the number of shots, this sampler
    will yield batches of exactly `num_shots` examples. Otherwise, it will
    use `stochastic_round_constrained` to get as close to balanced batches as
    possible.
    """

    def __init__(
        self,
        dataset: IterableDataset,
        num_shots: int,
        rng: Random,
        label_col: Optional[str] = None,
    ):
        self.dataset = dataset
        feats = assert_type(Features, dataset.features)
        self.label_col = label_col or infer_label_column(feats)
        self.num_shots = num_shots
        self.rng = rng

    def __iter__(self) -> Iterator[list[dict]]:
        neg_buf, pos_buf = [], []

        # Infinite loop over the dataset!
        for sample in cycle(self.dataset):
            label = sample[self.label_col]
            if label == 0:
                neg_buf.append(sample)
            elif label == 1:
                pos_buf.append(sample)
            else:
                raise ValueError(f"Expected label to be 0 or 1, got {label}")

            neg_count, pos_count = stochastic_round_constrained(
                [self.num_shots / 2, self.num_shots / 2], self.rng
            )
            while len(neg_buf) >= neg_count and len(pos_buf) >= pos_count:
                batch = []
                for _ in range(neg_count):
                    batch.append(neg_buf.pop())
                for _ in range(pos_count):
                    batch.append(pos_buf.pop())

                self.rng.shuffle(batch)
                yield batch<|MERGE_RESOLUTION|>--- conflicted
+++ resolved
@@ -25,16 +25,11 @@
             will have its own buffer with this size.
     """
 
-<<<<<<< HEAD
-    def __init__(self, data: Iterable, buffer_size: int = 1000):
-        self.data = data
-=======
     data: Iterable[dict]
     num_classes: int
     buffer_size: int = 1000
     buffers: dict[int, deque[dict]] = field(default_factory=dict, init=False)
     label_col: str = "label"
->>>>>>> b702eda5
 
     def __post_init__(self):
         # Initialize empty buffers
