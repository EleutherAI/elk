--- conflicted
+++ resolved
@@ -130,6 +130,7 @@
 def load_prompts(
     ds_string: str,
     label_column: Optional[str] = None,
+    num_classes: int = 0,
     num_shots: int = 0,
     num_variants: int = -1,
     seed: int = 42,
@@ -184,14 +185,8 @@
     if rank == 0:
         print(f"Using {num_variants} variants of each prompt")
 
-<<<<<<< HEAD
-    feats = assert_type(Features, ds.features)
-    label_column = infer_label_column(feats)
-    num_classes = infer_num_classes(feats[label_column])
-=======
     label_column = label_column or infer_label_column(ds.features)
     num_classes = num_classes or infer_num_classes(ds.features[label_column])
->>>>>>> 8bb38027
     rng = Random(seed)
 
     if num_shots > 0:
