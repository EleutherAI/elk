--- conflicted
+++ resolved
@@ -69,13 +69,6 @@
         if len(self.max_examples) == 1:
             self.max_examples *= 2
 
-<<<<<<< HEAD
-    def explode(self) -> list["PromptConfig"]:
-        """Explode the config into a list of configs, one for each dataset."""
-        copies = []
-
-=======
->>>>>>> 16dc1ca5
         # Broadcast the dataset name to all data_dirs and label_columns
         if len(self.data_dirs) == 1:
             self.data_dirs *= len(self.datasets)
@@ -93,13 +86,10 @@
                 f" but got {len(self.label_columns)}"
             )
 
-<<<<<<< HEAD
-=======
     def explode(self) -> list["PromptConfig"]:
         """Explode the config into a list of configs, one for each dataset."""
         copies = []
 
->>>>>>> 16dc1ca5
         for ds, data_dir, col in zip_longest(
             self.datasets, self.data_dirs, self.label_columns
         ):
@@ -114,11 +104,8 @@
 
 def load_prompts(
     ds_string: str,
-<<<<<<< HEAD
     label_column: Optional[str] = None,
     num_classes: int = 0,
-=======
->>>>>>> 16dc1ca5
     num_shots: int = 0,
     num_variants: int = -1,
     seed: int = 42,
@@ -156,7 +143,6 @@
     train_ds = ds_dict[train_name].shuffle(seed=seed)
     if not stream:
         ds = assert_type(Dataset, ds)
-<<<<<<< HEAD
         if world_size > 1:
             ds = ds.shard(world_size, rank)
 
@@ -166,15 +152,6 @@
         # This prints to stdout which is slightly annoying
         ds = split_dataset_by_node(dataset=ds, rank=rank, world_size=world_size)
 
-=======
-        ds = ds.to_iterable_dataset().cast(ds.features)
-
-    # only keep the datapoints relevant to the current process
-    if world_size > 1:
-        # This prints to stdout which is slightly annoying
-        ds = split_dataset_by_node(dataset=ds, rank=rank, world_size=world_size)
-
->>>>>>> 16dc1ca5
     num_templates = len(prompter.templates)
     num_variants = (
         num_templates if num_variants == -1 else min(num_variants, num_templates)
