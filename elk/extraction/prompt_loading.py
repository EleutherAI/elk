--- conflicted
+++ resolved
@@ -103,12 +103,8 @@
 
 
 def load_prompts(
-<<<<<<< HEAD
     breakpoint()
     *dataset_strings: str,
-=======
-    ds_string: str,
->>>>>>> 16dc1ca5
     num_shots: int = 0,
     num_variants: int = -1,
     seed: int = 42,
