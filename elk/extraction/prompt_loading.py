--- conflicted
+++ resolved
@@ -215,21 +215,12 @@
 
     # For sanity checking that prompts are unique
     prompt_counter = Counter()
-    new_label = rng.choice([0, 1]) if num_classes > 2 else example[label_column]
+    rng.choice([0, 1]) if num_classes > 2 else example[label_column]
 
     for template in templates:
         choices = []
 
-<<<<<<< HEAD
         for answer_idx in range(num_classes):
-=======
-        if num_classes > 2:
-            template = binarize(
-                template, example[label_column], assert_type(int, new_label), rng
-            )
-
-        for answer_idx in range(2):
->>>>>>> f912ee6e
             fake_example = example.copy()
             fake_example[label_column] = answer_idx
 
