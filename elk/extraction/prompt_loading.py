from dataclasses import dataclass
from random import Random
from typing import Any, Iterator, Literal, Optional

from datasets import (
    Dataset,
    Features,
    load_dataset,
)
from datasets.distributed import split_dataset_by_node
from simple_parsing.helpers import Serializable, field

from ..promptsource import DatasetTemplates
from ..utils import (
    assert_type,
    binarize,
    infer_label_column,
    infer_num_classes,
    select_train_val_splits,
)
from .balanced_sampler import FewShotSampler
<<<<<<< HEAD
from dataclasses import dataclass
from datasets import (
    load_dataset,
    Dataset,
    Features,
)
from datasets.distributed import split_dataset_by_node
from random import Random
from simple_parsing.helpers import field, Serializable
from typing import Any, Iterator, Literal, Optional
=======
>>>>>>> 5259b263


@dataclass
class PromptConfig(Serializable):
    """
    Args:
        dataset: Space-delimited name of the HuggingFace dataset to use, e.g.
            `"super_glue boolq"` or `"imdb"`.
        balance: Whether to force class balance in the dataset using undersampling.
        data_dir: The directory to use for caching the dataset. Defaults to
            `~/.cache/huggingface/datasets`.
        label_column: The column containing the labels. By default, we infer this from
            the datatypes of the columns in the dataset; if there is only one column
            with a `ClassLabel` datatype, we use that.
        max_examples: The maximum number of examples to use from the val dataset.
            If a single number, use at most that many examples for each split. If a list
            of length 2, use the first element for the train split and the second for
            the val split. If empty, use all examples. Defaults to empty.
        num_shots: The number of examples to use in few-shot prompts. If zero, prompts
            are zero-shot. Defaults to 0.
        num_variants: The number of prompt templates to apply to each predicate upon
            call to __getitem__. Use -1 to apply all available templates. Defaults to 1.
        seed: The seed to use for prompt randomization. Defaults to 42.
        stream: Whether to stream the dataset from the Internet. Defaults to False.
    """

    datasets: list[str] = field(positional=True)
    balance: bool = False
    data_dir: Optional[str] = None
    label_column: Optional[str] = None
    max_examples: list[int] = field(default_factory=lambda: [750, 250])
    num_shots: int = 0
    num_variants: int = -1
    seed: int = 42
    stream: bool = False

    def __post_init__(self):
        if len(self.max_examples) > 2:
            raise ValueError(
                "max_examples should be a list of length 0, 1, or 2,"
                f"but got {len(self.max_examples)}"
            )
        if not self.max_examples:
            self.max_examples = [int(1e100)]

        # Broadcast the limit to all splits
        if len(self.max_examples) == 1:
            self.max_examples *= 2


def yield_prompts(
    *dataset_strings: str,
    num_shots: int = 0,
    num_variants: int = -1,
    seed: int = 42,
    split_type: Literal["train", "val"] = "train",
    stream: bool = False,
    rank: int = 0,
    world_size: int = 1,
) -> Iterator[dict]:
    """Load a dataset full of prompts generated from the specified datasets.

    Args:
        dataset_strings: Space-delimited names of the HuggingFace datasets to use,
            e.g. `"super_glue boolq"` or `"imdb"`.
        num_shots: The number of examples to use in few-shot prompts. If zero, prompts
            are zero-shot.
        seed: The seed to use for prompt randomization.
        split_type: Whether to use the train or val split of the dataset.
        stream: Whether to stream the dataset from the Internet. Defaults to False.
        rank: The rank of the current process. Defaults to 0.
        world_size: The number of processes. Defaults to 1.

    Returns:
        An iterable dataset of prompts.
    """
    prompters = []
    raw_datasets = []
    train_datasets = []
    rng = Random(seed)

    # First load the datasets and prompters. We need to know the minimum number of
    # templates for any dataset in order to make sure we don't run out of prompts.
    for ds_string in dataset_strings:
        ds_name, _, config_name = ds_string.partition(" ")
        prompters.append(DatasetTemplates(ds_name, config_name))

        ds_dict = assert_type(
            dict, load_dataset(ds_name, config_name or None, streaming=stream)
        )
        train_name, val_name = select_train_val_splits(ds_dict)
        split_name = val_name if split_type == "val" else train_name

        split = ds_dict[split_name].shuffle(seed=seed)
        train_ds = ds_dict[train_name].shuffle(seed=seed)
        if not stream:
            split = assert_type(Dataset, split)
            split = split.to_iterable_dataset().cast(split.features)

        # only keep the datapoints relevant to the current process
        if world_size > 1:
            # This prints to stdout which is slightly annoying
            split = split_dataset_by_node(
                dataset=split, rank=rank, world_size=world_size
            )

        raw_datasets.append(split)
        train_datasets.append(train_ds)

    min_num_templates = min(len(prompter.templates) for prompter in prompters)
    num_variants = (
        min_num_templates
        if num_variants == -1
        else min(num_variants, min_num_templates)
    )
    assert num_variants > 0
    if rank == 0:
        print(f"Using {num_variants} variants of each prompt")

    ds_iterators = [iter(ds) for ds in raw_datasets]
    while True:  # terminates when the first dataset runs out of examples
        for ds_iterator, ds, train_ds, prompter in zip(
            ds_iterators, raw_datasets, train_datasets, prompters
        ):
            label_column = infer_label_column(ds.features)
            num_classes = infer_num_classes(ds.features[label_column])

            # Remove everything except the label column
            extra_cols = list(assert_type(Features, ds.features))
            extra_cols.remove(label_column)

            if label_column != "label":
                ds = ds.rename_column(label_column, "label")
            if num_shots > 0:
                fewshot = FewShotSampler(
                    train_ds,  # TODO: not iterator
                    num_shots=num_shots,
                    rng=rng,
                )
                fewshot_iter = iter(fewshot)
            else:
                fewshot_iter = None

            try:
                example = next(ds_iterator)
            except StopIteration:
                return

            example = _convert_to_prompts(
                example,
                label_column=label_column,
                num_classes=num_classes,
                num_variants=num_variants,
                prompter=prompter,
                rng=rng,
                fewshot_iter=fewshot_iter,
            )

            # Add the builder and config name to the records directly to make
            # sure we don't forget what dataset they came from.
            example["builder_name"] = ds.info.builder_name
            example["config_name"] = ds.info.config_name

            yield example


def _convert_to_prompts(
    example: dict[str, Any],
    prompter: DatasetTemplates,
    label_column: str,
    num_classes: int,
    num_variants: int,
    rng: Random,
    fewshot_iter: Optional[Iterator[list[dict]]] = None,
) -> dict[str, Any]:
    """Prompt-generating function to pass to `IterableDataset.map`."""
    prompts = []
    templates = list(prompter.templates.values())
    if num_variants < len(templates):
        templates = rng.sample(templates, num_variants)

    def qa_cat(q: str, a: str) -> str:
        # if the jinja template already adds whitespace, don't add more
        sep = "" if not q or q[-1].isspace() or not a or a[0].isspace() else " "
        return f"{q}{sep}{a}" if a and not a.isspace() else q

    new_label = rng.choice([0, 1]) if num_classes > 2 else example[label_column]

    for template in templates:
        choices = []

        if num_classes > 2:
            template = binarize(
                template, example[label_column], assert_type(int, new_label), rng
            )

        for answer_idx in range(2):
            fake_example = example.copy()
            fake_example[label_column] = answer_idx

            q, a = template.apply(fake_example)
            text = qa_cat(q, a)

            if fewshot_iter is not None:
                # Infinite iterator so we don't need to worry about StopIteration
                fewshot_examples = next(fewshot_iter)
                fewshot_texts = [
                    qa_cat(q, a) for q, a in map(template.apply, fewshot_examples)
                ]
                text = "\n\n".join(fewshot_texts) + "\n\n" + text

            choices.append(
                dict(
                    # Strip whitespace from the answer to make it easier to
                    # compare with the model's output
                    answer=a.strip(),
                    text=text,
                )
            )

        prompts.append(choices)

    return dict(
        label=new_label,
        prompts=prompts,
        template_names=prompter.all_template_names,
    )<|MERGE_RESOLUTION|>--- conflicted
+++ resolved
@@ -19,19 +19,6 @@
     select_train_val_splits,
 )
 from .balanced_sampler import FewShotSampler
-<<<<<<< HEAD
-from dataclasses import dataclass
-from datasets import (
-    load_dataset,
-    Dataset,
-    Features,
-)
-from datasets.distributed import split_dataset_by_node
-from random import Random
-from simple_parsing.helpers import field, Serializable
-from typing import Any, Iterator, Literal, Optional
-=======
->>>>>>> 5259b263
 
 
 @dataclass
