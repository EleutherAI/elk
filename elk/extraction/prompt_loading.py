from collections import Counter
from dataclasses import dataclass
from random import Random
from typing import Any, Iterator, Literal, Optional

from datasets import (
    Dataset,
    Features,
    load_dataset,
)
from datasets.distributed import split_dataset_by_node
from simple_parsing.helpers import Serializable, field

from ..promptsource import DatasetTemplates
from ..utils import (
    assert_type,
    infer_label_column,
    infer_num_classes,
    select_train_val_splits,
)
from .balanced_sampler import FewShotSampler


@dataclass
class PromptConfig(Serializable):
    """
    Args:
        dataset: Space-delimited name of the HuggingFace dataset to use, e.g.
            `"super_glue boolq"` or `"imdb"`.
        balance: Whether to force class balance in the dataset using undersampling.
        data_dir: The directory to use for caching the dataset. Defaults to
            `~/.cache/huggingface/datasets`.
        label_column: The column containing the labels. By default, we infer this from
            the datatypes of the columns in the dataset; if there is only one column
            with a `ClassLabel` datatype, we use that.
        max_examples: The maximum number of examples to use from the val dataset.
            If a single number, use at most that many examples for each split. If a list
            of length 2, use the first element for the train split and the second for
            the val split. If empty, use all examples. Defaults to empty.
        num_shots: The number of examples to use in few-shot prompts. If zero, prompts
            are zero-shot. Defaults to 0.
        num_variants: The number of prompt templates to apply to each predicate upon
            call to __getitem__. Use -1 to apply all available templates. Defaults to 1.
        seed: The seed to use for prompt randomization. Defaults to 42.
        stream: Whether to stream the dataset from the Internet. Defaults to False.
    """

    datasets: list[str] = field(positional=True)
    balance: bool = False
    data_dir: Optional[str] = None
    label_column: Optional[str] = None
    max_examples: list[int] = field(default_factory=lambda: [750, 250])
    num_shots: int = 0
    num_variants: int = -1
    seed: int = 42
    stream: bool = False

    def __post_init__(self):
        if len(self.max_examples) > 2:
            raise ValueError(
                "max_examples should be a list of length 0, 1, or 2,"
                f"but got {len(self.max_examples)}"
            )
        if not self.max_examples:
            self.max_examples = [int(1e100)]

        # Broadcast the limit to all splits
        if len(self.max_examples) == 1:
            self.max_examples *= 2


def load_prompts(
    *dataset_strings: str,
    num_shots: int = 0,
    num_variants: int = -1,
    seed: int = 42,
    split_type: Literal["train", "val"] = "train",
    stream: bool = False,
    rank: int = 0,
    world_size: int = 1,
) -> Iterator[dict]:
    """Load a dataset full of prompts generated from the specified datasets.

    Args:
        dataset_strings: Space-delimited names of the HuggingFace datasets to use,
            e.g. `"super_glue boolq"` or `"imdb"`.
        num_shots: The number of examples to use in few-shot prompts. If zero, prompts
            are zero-shot.
        seed: The seed to use for prompt randomization.
        split_type: Whether to use the train or val split of the dataset.
        stream: Whether to stream the dataset from the Internet. Defaults to False.
        rank: The rank of the current process. Defaults to 0.
        world_size: The number of processes. Defaults to 1.

    Returns:
        An iterable dataset of prompts.
    """
    prompters = []
    raw_datasets = []
    train_datasets = []
    rng = Random(seed)

    # First load the datasets and prompters. We need to know the minimum number of
    # templates for any dataset in order to make sure we don't run out of prompts.
    for ds_string in dataset_strings:
        ds_name, _, config_name = ds_string.partition(" ")
        prompters.append(DatasetTemplates(ds_name, config_name))

        ds_dict = assert_type(
            dict, load_dataset(ds_name, config_name or None, streaming=stream)
        )
        train_name, val_name = select_train_val_splits(ds_dict)
        split_name = val_name if split_type == "val" else train_name

        # Note that when streaming we can only approximately shuffle the dataset
        # using a buffer. Streaming shuffling is NOT an adequate shuffle for
        # datasets like IMDB, which are sorted by label.
        bad_streaming_datasets = ["imdb"]
        assert not (
            stream and ds_name in bad_streaming_datasets
        ), f"Streaming is not supported for {ds_name}."
        split = ds_dict[split_name].shuffle(seed=seed)
        train_ds = ds_dict[train_name].shuffle(seed=seed)
        if not stream:
            split = assert_type(Dataset, split)
            split = split.to_iterable_dataset().cast(split.features)

        # only keep the datapoints relevant to the current process
        if world_size > 1:
            # This prints to stdout which is slightly annoying
            split = split_dataset_by_node(
                dataset=split, rank=rank, world_size=world_size
            )

        raw_datasets.append(split)
        train_datasets.append(train_ds)

    min_num_templates = min(len(prompter.templates) for prompter in prompters)
    num_variants = (
        min_num_templates
        if num_variants == -1
        else min(num_variants, min_num_templates)
    )
    assert num_variants > 0
    if rank == 0:
        print(f"Using {num_variants} variants of each prompt")

    ds_iterators = [iter(ds) for ds in raw_datasets]
    while True:  # terminates when the first dataset runs out of examples
        for ds_iterator, ds, train_ds, prompter in zip(
            ds_iterators, raw_datasets, train_datasets, prompters
        ):
            label_column = infer_label_column(ds.features)
            num_classes = infer_num_classes(ds.features[label_column])

            # Remove everything except the label column
            extra_cols = list(assert_type(Features, ds.features))
            extra_cols.remove(label_column)

            if label_column != "label":
                ds = ds.rename_column(label_column, "label")
            if num_shots > 0:
                fewshot = FewShotSampler(
                    train_ds,  # TODO: not iterator
                    num_shots=num_shots,
                    rng=rng,
                )
                fewshot_iter = iter(fewshot)
            else:
                fewshot_iter = None

            try:
                example = next(ds_iterator)
            except StopIteration:
                return

            example = _convert_to_prompts(
                example,
                label_column=label_column,
                num_classes=num_classes,
                num_variants=num_variants,
                prompter=prompter,
                rng=rng,
                fewshot_iter=fewshot_iter,
            )

            # Add the builder and config name to the records directly to make
            # sure we don't forget what dataset they came from.
            example["builder_name"] = ds.info.builder_name
            example["config_name"] = ds.info.config_name

            yield example


def _convert_to_prompts(
    example: dict[str, Any],
    prompter: DatasetTemplates,
    label_column: str,
    num_classes: int,
    num_variants: int,
    rng: Random,
    fewshot_iter: Optional[Iterator[list[dict]]] = None,
) -> dict[str, Any]:
    """Prompt-generating function to pass to `IterableDataset.map`."""
    label = assert_type(int, example[label_column])
    prompts = []
    templates = list(prompter.templates.values())
    if num_variants < len(templates):
        templates = rng.sample(templates, num_variants)

    def qa_cat(q: str, a: str) -> str:
        # if the jinja template already adds whitespace, don't add more
        sep = "" if not q or q[-1].isspace() or not a or a[0].isspace() else " "
        return f"{q}{sep}{a}" if a and not a.isspace() else q

    # For sanity checking that prompts are unique
    prompt_counter = Counter()
<<<<<<< HEAD
    rng.choice([0, 1]) if num_classes > 2 else example[label_column]
=======
    new_label = rng.choice([0, 1]) if num_classes > 2 else example[label_column]
>>>>>>> 14a7c2ad

    for template in templates:
        choices = []

        for answer_idx in range(num_classes):
            fake_example = example.copy()
            fake_example[label_column] = answer_idx

            q, a = template.apply(fake_example)
            text = qa_cat(q, a)
            prompt_counter[text] += 1

            if fewshot_iter is not None:
                # Infinite iterator so we don't need to worry about StopIteration
                fewshot_examples = next(fewshot_iter)
                fewshot_texts = [
                    qa_cat(q, a) for q, a in map(template.apply, fewshot_examples)
                ]
                text = "\n\n".join(fewshot_texts) + "\n\n" + text

            choices.append(
                dict(
                    # Strip whitespace from the answer to make it easier to
                    # compare with the model's output
                    answer=a.strip(),
                    text=text,
                )
            )

        prompts.append(choices)

    # Sanity check: variants should be unique
    ((maybe_dup, dup_count),) = prompt_counter.most_common(1)
    if dup_count > 1:
        raise ValueError(f'Prompt duplicated {dup_count} times! "{maybe_dup}"')

    return dict(
        label=label,
        prompts=prompts,
        template_names=prompter.all_template_names,
    )<|MERGE_RESOLUTION|>--- conflicted
+++ resolved
@@ -215,12 +215,6 @@
 
     # For sanity checking that prompts are unique
     prompt_counter = Counter()
-<<<<<<< HEAD
-    rng.choice([0, 1]) if num_classes > 2 else example[label_column]
-=======
-    new_label = rng.choice([0, 1]) if num_classes > 2 else example[label_column]
->>>>>>> 14a7c2ad
-
     for template in templates:
         choices = []
 
