"""Functions for extracting the hidden states of a model."""

from .prompt_dataset import Prompt, PromptDataset, PromptConfig
from ..utils import (
    assert_type,
    infer_label_column,
    select_usable_devices,
    float32_to_int16,
)
from .generator import _GeneratorBuilder
from dataclasses import dataclass, InitVar
from datasets import (
    Array3D,
    DatasetDict,
    Features,
    get_dataset_config_info,
    Sequence,
    Split,
    SplitDict,
    SplitInfo,
    Value,
)
from simple_parsing.helpers import field, Serializable
from transformers import (
    AutoConfig,
    AutoModel,
    AutoTokenizer,
    BatchEncoding,
    PreTrainedModel,
)
from typing import Iterable, Literal, Union
import logging
import torch


@dataclass
class ExtractionConfig(Serializable):
    """
    Args:
        model: HuggingFace model string identifying the language model to extract
            hidden states from.
        prompts: The configuration for the prompt prompts.
        layers: The layers to extract hidden states from.
        layer_stride: Shortcut for setting `layers` to `range(0, num_layers, stride)`.
        token_loc: The location of the token to extract hidden states from. Can be
            either "first", "last", or "mean". Defaults to "last".
        use_encoder_states: Whether to extract hiddens from the encoder in
            encoder-decoder models. Defaults to False.
    """

    prompts: PromptConfig
    model: str = field(positional=True)

    layers: tuple[int, ...] = ()
    layer_stride: InitVar[int] = 1
    token_loc: Literal["first", "last", "mean"] = "last"
    use_encoder_states: bool = False

    def __post_init__(self, layer_stride: int):
        if self.layers and layer_stride > 1:
            raise ValueError(
                "Cannot use both --layers and --layer-stride. Please use only one."
            )
        elif layer_stride > 1:
            from transformers import AutoConfig, PretrainedConfig

            # Look up the model config to get the number of layers
            config = assert_type(
                PretrainedConfig, AutoConfig.from_pretrained(self.model)
            )
            self.layers = tuple(range(0, config.num_hidden_layers, layer_stride))


def extract_hiddens(
    cfg: ExtractionConfig,
    *,
    device: Union[str, torch.device] = "cpu",
    rank: int = 0,
    split: str,
    world_size: int = 1,
) -> Iterable[dict]:
    """Run inference on a model with a set of prompts, yielding the hidden states.

    This is a lightweight, functional version of the `Extractor` API.
    """

    # Silence datasets logging messages from all but the first process
    if rank != 0:
        logging.disable(logging.CRITICAL)

    prompt_ds = PromptDataset(cfg.prompts, rank, world_size, split)
    if rank == 0:
        prompt_names = prompt_ds.prompter.all_template_names
        if cfg.prompts.num_variants >= 1:
            print(
                f"Using {cfg.prompts.num_variants} prompts per example: {prompt_names}"
            )
        elif cfg.prompts.num_variants == -1:
            print(f"Using all prompts per example: {prompt_names}")
        else:
            raise ValueError(f"Invalid prompt num_variants: {cfg.prompts.num_variants}")

    # AutoModel should do the right thing here in nearly all cases. We don't actually
    # care what head the model has, since we are just extracting hidden states.
    model = AutoModel.from_pretrained(cfg.model, torch_dtype="auto").to(device)
    # TODO: Maybe also make this configurable?
    # We want to make sure the answer is never truncated
    tokenizer = AutoTokenizer.from_pretrained(cfg.model, truncation_side="left")

    if cfg.use_encoder_states and not model.config.is_encoder_decoder:
        raise ValueError(
            "use_encoder_states is only compatible with encoder-decoder models."
        )

    # TODO: Make this configurable or something
    # Token used to separate the question from the answer
    num_choices = prompt_ds.num_classes
    sep_token = tokenizer.sep_token or "\n"

    if not tokenizer.pad_token:
        tokenizer.pad_token = tokenizer.eos_token

    # Whether to concatenate the question and answer before passing to the model.
    # If False pass them to the encoder and decoder separately.
    is_enc_dec = model.config.is_encoder_decoder
    should_concat = not is_enc_dec or cfg.use_encoder_states

    def tokenize(prompt: Prompt, idx: int, **kwargs):
        return tokenizer(
            (
                [prompt.to_string(idx, sep=sep_token)]
                if should_concat
                else [prompt.question]
            ),
            text_target=(
                [prompt.answers[idx]] if not should_concat else None
            ),  # type: ignore
            padding=True,
            return_tensors="pt",
            truncation=True,
            **kwargs,
        ).to(device)

    # This function returns the flattened questions and answers. After inference we
    # need to reshape the results.
    def collate(prompts: list[Prompt]) -> list[list[BatchEncoding]]:
        return [[tokenize(prompt, i) for i in range(num_choices)] for prompt in prompts]

    # If this is an encoder-decoder model and we're passing the answer to the encoder,
    # we don't need to run the decoder at all. Just strip it off, making the problem
    # equivalent to a regular encoder-only model.
    if is_enc_dec and cfg.use_encoder_states:
        # This isn't actually *guaranteed* by HF, but it's true for all existing models
        if not hasattr(model, "get_encoder") or not callable(model.get_encoder):
            raise ValueError(
                "Encoder-decoder model doesn't have expected get_encoder() method"
            )

        model = assert_type(PreTrainedModel, model.get_encoder())

    # Iterating over questions
    layer_indices = cfg.layers or tuple(range(model.config.num_hidden_layers))
    for prompts in prompt_ds:
        inputs = collate(prompts)
        hidden_dict = {
            f"hidden_{layer_idx}": torch.empty(
                prompt_ds.num_variants,
                num_choices,
                model.config.hidden_size,
                device=device,
                dtype=torch.int16,
            )
            for layer_idx in layer_indices
        }
        variant_ids = [prompt.template_name for prompt in prompts]

        # Iterate over variants
        for i, variant_inputs in enumerate(inputs):
            # Iterate over answers
            for j, inpt in enumerate(variant_inputs):
                outputs = model(**inpt, output_hidden_states=True)

                hiddens = (
                    outputs.get("decoder_hidden_states") or outputs["hidden_states"]
                )
                # First element of list is the input embeddings
                hiddens = hiddens[1:]

                # Throw out layers we don't care about
                hiddens = [hiddens[i] for i in layer_indices]

                # Current shape of each element: (batch_size, seq_len, hidden_size)
                if cfg.token_loc == "first":
                    hiddens = [h[..., 0, :] for h in hiddens]
                elif cfg.token_loc == "last":
                    hiddens = [h[..., -1, :] for h in hiddens]
                elif cfg.token_loc == "mean":
                    hiddens = [h.mean(dim=-2) for h in hiddens]
                else:
                    raise ValueError(f"Invalid token_loc: {cfg.token_loc}")

                for layer_idx, hidden in zip(layer_indices, hiddens):
                    hidden_dict[f"hidden_{layer_idx}"][i, j] = float32_to_int16(hidden)

        yield dict(
            label=prompts[0].label,
            variant_ids=variant_ids,
            **hidden_dict,
        )


# Dataset.from_generator wraps all the arguments in lists, so we unpack them here
def _extraction_worker(**kwargs):
    yield from extract_hiddens(**{k: v[0] for k, v in kwargs.items()})


def extract(cfg: ExtractionConfig, max_gpus: int = -1) -> DatasetDict:
    """Extract hidden states from a model and return a `DatasetDict` containing them."""

    def get_splits() -> SplitDict:
        base_splits = assert_type(SplitDict, info.splits)
        splits = set(base_splits) & {Split.TRAIN, Split.VALIDATION, Split.TEST}
        if Split.VALIDATION in splits and Split.TEST in splits:
            splits.remove(Split.TEST)

        assert len(splits) == 2, "Must have train and val/test splits"
        val_split = Split.VALIDATION if Split.VALIDATION in splits else Split.TEST

        # grab the max number of examples from the config for each split
<<<<<<< HEAD
        limit = {
            Split.TRAIN: cfg.prompts.max_examples_train or int(1e100),
            val_split: cfg.prompts.max_examples_val or int(1e100),
        }
=======
        limit = (
            {
                Split.TRAIN: cfg.prompts.max_examples[0],
                val_split: cfg.prompts.max_examples[0]
                if len(cfg.prompts.max_examples) == 1
                else cfg.prompts.max_examples[1],
            }
            if cfg.prompts.max_examples
            else {
                Split.TRAIN: int(1e100),
                val_split: int(1e100),
            }
        )
>>>>>>> 4727ab63
        return SplitDict(
            {
                k: SplitInfo(
                    name=k,
                    num_examples=min(limit[k], v.num_examples),
                    dataset_name=v.dataset_name,
                )
                for k, v in base_splits.items()
                if k in splits
            },
            dataset_name=base_splits.dataset_name,
        )

    model_cfg = AutoConfig.from_pretrained(cfg.model)
    num_variants = cfg.prompts.num_variants
    ds_name, _, config_name = cfg.prompts.dataset.partition(" ")
    info = get_dataset_config_info(ds_name, config_name or None)

    features = assert_type(Features, info.features)
    label_col = cfg.prompts.label_column or infer_label_column(features)

    splits = get_splits()

    layer_cols = {
        f"hidden_{layer}": Array3D(
            dtype="int16",
            shape=(num_variants, 2, model_cfg.hidden_size),
        )
        for layer in cfg.layers or range(model_cfg.num_hidden_layers)
    }
    other_cols = {
        "variant_ids": Sequence(
            Value(dtype="string"),
            length=num_variants,
        ),
        "label": features[label_col],
    }
    devices = select_usable_devices(max_gpus)
    builders = {
        split_name: _GeneratorBuilder(
            cache_dir=None,
            features=Features({**layer_cols, **other_cols}),
            generator=_extraction_worker,
            split_name=split_name,
            split_info=split_info,
            gen_kwargs=dict(
                cfg=[cfg] * len(devices),
                device=devices,
                rank=list(range(len(devices))),
                split=[split_name] * len(devices),
                world_size=[len(devices)] * len(devices),
            ),
        )
        for (split_name, split_info) in splits.items()
    }

    ds = dict()
    for split, builder in builders.items():
        builder.download_and_prepare(num_proc=len(devices))
        ds[split] = builder.as_dataset(split=split)
    return DatasetDict(ds)<|MERGE_RESOLUTION|>--- conflicted
+++ resolved
@@ -227,12 +227,6 @@
         val_split = Split.VALIDATION if Split.VALIDATION in splits else Split.TEST
 
         # grab the max number of examples from the config for each split
-<<<<<<< HEAD
-        limit = {
-            Split.TRAIN: cfg.prompts.max_examples_train or int(1e100),
-            val_split: cfg.prompts.max_examples_val or int(1e100),
-        }
-=======
         limit = (
             {
                 Split.TRAIN: cfg.prompts.max_examples[0],
@@ -246,7 +240,6 @@
                 val_split: int(1e100),
             }
         )
->>>>>>> 4727ab63
         return SplitDict(
             {
                 k: SplitInfo(
