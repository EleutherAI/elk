--- conflicted
+++ resolved
@@ -24,7 +24,6 @@
 from simple_parsing.helpers import field, Serializable
 from transformers import (
     AutoConfig,
-    AutoModel,
     AutoTokenizer,
     BatchEncoding,
     PreTrainedModel,
@@ -73,7 +72,6 @@
             self.layers = tuple(range(0, config.num_hidden_layers, layer_stride))
 
 
-<<<<<<< HEAD
 def get_model_class(model_str: str) -> Type[PreTrainedModel]:
     model_cfg = AutoConfig.from_pretrained(model_str)
 
@@ -85,21 +83,27 @@
                 return arch_str
         return None
 
-    suffixes = ['SequenceClassification', 'CausalLM', 'LMHeadModel', 'ConditionalGeneration']
+    suffixes = [
+        "SequenceClassification",
+        "CausalLM",
+        "LMHeadModel",
+        "ConditionalGeneration",
+    ]
 
     for suffix in suffixes:
         supported_arch = get_arch_string(suffix)
 
         if supported_arch is None:
             continue
-    
+
         return getattr(transformers, supported_arch)
 
-    raise ValueError(f'{model_str} does not support any architectures in the list: {architectures}')
-
-=======
+    raise ValueError(
+        f"{model_str} does not support any architectures in the list: {architectures}"
+    )
+
+
 @torch.no_grad()
->>>>>>> 69da185a
 def extract_hiddens(
     cfg: ExtractionConfig,
     *,
@@ -131,7 +135,11 @@
 
     # AutoModel should do the right thing here in nearly all cases. We don't actually
     # care what head the model has, since we are just extracting hidden states.
-    model = get_model_class(cfg.model).from_pretrained(cfg.model, torch_dtype="auto").to(device)
+    model = (
+        get_model_class(cfg.model)
+        .from_pretrained(cfg.model, torch_dtype="auto")
+        .to(device)
+    )
     # TODO: Maybe also make this configurable?
     # We want to make sure the answer is never truncated
     tokenizer = AutoTokenizer.from_pretrained(cfg.model, truncation_side="left")
@@ -173,11 +181,12 @@
             # need to store locations of output tokens
             # beginning and end of span are equal iff it's a special token
             answer_indices = [
-                token_idx for token_idx, span in enumerate(tokenized['offset_mapping'][0])
+                token_idx
+                for token_idx, span in enumerate(tokenized["offset_mapping"][0])
                 if (answer_start <= span[0] and span[0] != span[1])
             ]
 
-            del tokenized['offset_mapping']
+            del tokenized["offset_mapping"]
 
             return (tokenized, answer_indices)
 
@@ -191,7 +200,11 @@
                 **kwargs,
             ).to(device)
 
-            answer_indices = [i for i, tkn in enumerate(tokenized['labels'][0]) if tkn not in tokenizer.all_special_ids]
+            answer_indices = [
+                i
+                for i, tkn in enumerate(tokenized["labels"][0])
+                if tkn not in tokenizer.all_special_ids
+            ]
 
             return (tokenized, answer_indices)
 
@@ -228,7 +241,9 @@
         }
         variant_ids = [prompt.template_name for prompt in prompts]
 
-        logprobs_all = torch.empty((prompt_ds.num_variants, num_choices), device=device, dtype=torch.float16)
+        logprobs_all = torch.empty(
+            (prompt_ds.num_variants, num_choices), device=device, dtype=torch.float16
+        )
 
         # Iterate over variants
         for i, variant_inputs in enumerate(inputs):
@@ -258,23 +273,27 @@
 
                 for layer_idx, hidden in zip(layer_indices, hiddens):
                     hidden_dict[f"hidden_{layer_idx}"][i, j] = float32_to_int16(hidden)
-                
+
                 logprobs = outputs.logits.log_softmax(dim=-1)
-                
+
                 if should_concat:
                     # offset predictions targets (target i=1 -> prediction i=0)
-                    input_tokens = inpt['input_ids'][:, 1:]
+                    input_tokens = inpt["input_ids"][:, 1:]
                     answer_indices = [idx - 1 for idx in answer_indices]
 
-                    logprobs = torch.gather(logprobs[:, :-1], 2, input_tokens.unsqueeze(-1)).squeeze(-1)
+                    logprobs = torch.gather(
+                        logprobs[:, :-1], 2, input_tokens.unsqueeze(-1)
+                    ).squeeze(-1)
 
                     logprobs_all[i, j] = torch.sum(logprobs.squeeze(0)[answer_indices])
 
                 else:
                     # labels don't need offset
-                    answer_tokens = inpt['labels']
-
-                    logprobs = torch.gather(logprobs, 2, answer_tokens.unsqueeze(-1)).squeeze(-1)
+                    answer_tokens = inpt["labels"]
+
+                    logprobs = torch.gather(
+                        logprobs, 2, answer_tokens.unsqueeze(-1)
+                    ).squeeze(-1)
 
                     logprobs_all[i, j] = torch.sum(logprobs.squeeze(0)[answer_indices])
 
@@ -357,7 +376,7 @@
         "logprobs": Array2D(
             dtype="float32",
             shape=(num_variants, 2),
-        )
+        ),
     }
     devices = select_usable_devices(max_gpus)
     builders = {
