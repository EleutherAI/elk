--- conflicted
+++ resolved
@@ -36,11 +36,8 @@
     instantiate_model,
     instantiate_tokenizer,
     is_autoregressive,
-<<<<<<< HEAD
+    prevent_name_conflicts,
     select_split,
-=======
-    prevent_name_conflicts,
->>>>>>> 84571d28
     select_train_val_splits,
     select_usable_devices,
 )
@@ -315,47 +312,10 @@
     yield from extract_hiddens(**{k: v[0] for k, v in kwargs.items()})
 
 
-<<<<<<< HEAD
 def hidden_features(cfg: Extract) -> tuple[DatasetInfo, Features]:
     """Return the HuggingFace `Features` corresponding to an `Extract` config."""
-    model_cfg = AutoConfig.from_pretrained(cfg.model)
-=======
-def extract(
-    cfg: "Extract",
-    *,
-    disable_cache: bool = False,
-    highlight_color: str = "cyan",
-    num_gpus: int = -1,
-    min_gpu_mem: int | None = None,
-) -> DatasetDictWithName:
-    """Extract hidden states from a model and return a `DatasetDict` containing them."""
-
-    def get_splits() -> SplitDict:
-        available_splits = assert_type(SplitDict, info.splits)
-        train_name, val_name = select_train_val_splits(available_splits)
-
-        pretty_name = colorize(assert_type(str, ds_name), highlight_color)
-        print(
-            f"{pretty_name}: using '{train_name}' for training "
-            f"and '{val_name}' for validation"
-        )
-        limit_list = cfg.prompts.max_examples
-
-        return SplitDict(
-            {
-                k: SplitInfo(
-                    name=k,
-                    num_examples=min(limit, v.num_examples) * len(cfg.prompts.datasets),
-                    dataset_name=v.dataset_name,
-                )
-                for limit, (k, v) in zip(limit_list, available_splits.items())
-            },
-            dataset_name=available_splits.dataset_name,
-        )
-
     with prevent_name_conflicts():
         model_cfg = AutoConfig.from_pretrained(cfg.model)
->>>>>>> 84571d28
 
     ds_name, config_name = extract_dataset_name_and_config(
         dataset_config_str=cfg.datasets[0]
