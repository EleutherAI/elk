--- conflicted
+++ resolved
@@ -10,11 +10,8 @@
 from datasets import (
     Array2D,
     Array3D,
-<<<<<<< HEAD
     ClassLabel,
     Dataset,
-=======
->>>>>>> b702eda5
     DatasetDict,
     Features,
     Sequence,
@@ -134,17 +131,8 @@
     # Iterating over questions
     layers = cfg.layers or tuple(range(model.config.num_hidden_layers))
 
-<<<<<<< HEAD
-    global_max_examples = cfg.prompts.max_examples[0 if split_type == "train" else 1]
+    global_max_examples = p_cfg.max_examples[0 if split_type == "train" else 1]
     max_examples = get_max_examples(global_max_examples, rank, world_size)
-=======
-    global_max_examples = p_cfg.max_examples[0 if split_type == "train" else 1]
-    # break `max_examples` among the processes roughly equally
-    max_examples = global_max_examples // world_size
-    # the last process gets the remainder (which is usually small)
-    if rank == world_size - 1:
-        max_examples += global_max_examples % world_size
->>>>>>> b702eda5
 
     for example in islice(prompt_ds, max_examples):
         num_variants = len(example["prompts"])
@@ -252,7 +240,6 @@
     yield from extract_hiddens(**{k: v[0] for k, v in kwargs.items()})
 
 
-<<<<<<< HEAD
 def select_hiddens(
     hiddens: list[torch.Tensor], token_loc: str, layer_indices: tuple[int, ...]
 ) -> list[torch.Tensor]:
@@ -315,7 +302,7 @@
         print("Model has language model head, will store predictions.")
 
     # Load the dataset
-    ds = load_from_disk(assert_type(str, cfg.prompts.data_dir))
+    ds = load_from_disk(assert_type(str, cfg.prompts.data_dirs[0]))
     ds = (
         assert_type(Dataset, ds)
         .shard(num_shards=world_size, index=rank)
@@ -380,12 +367,9 @@
     yield from raw_extract_hiddens(**{k: v[0] for k, v in kwargs.items()})
 
 
-def extract(cfg: "Extract", num_gpus: int = -1) -> DatasetDict:
-=======
 def extract(
     cfg: "Extract", num_gpus: int = -1, min_gpu_mem: int | None = None
 ) -> DatasetDict:
->>>>>>> b702eda5
     """Extract hidden states from a model and return a `DatasetDict` containing them."""
 
     def get_splits() -> SplitDict:
@@ -414,14 +398,9 @@
 
     is_raw = cfg.prompts.datasets == ["raw"]
 
-<<<<<<< HEAD
-    if not is_raw:
-        ds_name, _, config_name = cfg.prompts.datasets[0].partition(" ")
-        info = get_dataset_config_info(ds_name, config_name or None)
-        split_dict = get_splits()
-    else:
-        # TODO: this isn't super high effort since I think Nora will make a change
-        # overriding some issues here
+    if is_raw:
+        builder_name, config_name = "raw", "raw"
+
         split_dict = SplitDict(
             {
                 "test": SplitInfo(
@@ -433,7 +412,6 @@
             dataset_name="raw",
         )
 
-    if is_raw:
         layer_cols = {
             f"hidden_{layer}": Sequence(
                 feature=Value(dtype="int16"),
@@ -450,10 +428,30 @@
         if is_autoregressive(model_cfg):
             other_cols["total_logprob"] = Value(dtype="float32")
     else:
+        # gather dataset info
+        ds_name, _, config_name = cfg.prompts.datasets[0].partition(" ")
+        info = get_dataset_config_info(ds_name, config_name or None)
+        split_dict = get_splits()
+        ds_features = assert_type(Features, info.features)
+        label_col = (
+            cfg.prompts.label_columns[0]
+            if cfg.prompts.label_columns
+            else infer_label_column(ds_features)
+        )
+        num_classes = cfg.prompts.num_classes or infer_num_classes(
+            ds_features[label_col]
+        )
+        num_variants = cfg.prompts.num_variants
+        if num_variants < 0:
+            prompter = DatasetTemplates(ds_name, config_name)
+            num_variants = len(prompter.templates)
+        builder_name, config_name = info.builder_name, info.config_name
+
+        # define the columns of the dataset
         layer_cols = {
             f"hidden_{layer}": Array3D(
                 dtype="int16",
-                shape=(num_variants, 2, model_cfg.hidden_size),
+                shape=(num_variants, num_classes, model_cfg.hidden_size),
             )
             for layer in cfg.layers or range(model_cfg.num_hidden_layers)
         }
@@ -461,38 +459,8 @@
             "variant_ids": Sequence(
                 Value(dtype="string"),
                 length=num_variants,
-=======
-    ds_features = assert_type(Features, info.features)
-    label_col = (
-        cfg.prompts.label_columns[0]
-        if cfg.prompts.label_columns
-        else infer_label_column(ds_features)
-    )
-    num_classes = cfg.prompts.num_classes or infer_num_classes(ds_features[label_col])
-    num_variants = cfg.prompts.num_variants
-    if num_variants < 0:
-        prompter = DatasetTemplates(ds_name, config_name)
-        num_variants = len(prompter.templates)
-
-    layer_cols = {
-        f"hidden_{layer}": Array3D(
-            dtype="int16",
-            shape=(num_variants, num_classes, model_cfg.hidden_size),
-        )
-        for layer in cfg.layers or range(model_cfg.num_hidden_layers)
-    }
-    other_cols = {
-        "variant_ids": Sequence(
-            Value(dtype="string"),
-            length=num_variants,
-        ),
-        "label": Value(dtype="int64"),
-        "text_inputs": Sequence(
-            Sequence(
-                Value(dtype="string"),
->>>>>>> b702eda5
             ),
-            "label": ClassLabel(names=["neg", "pos"]),
+            "label": Value(dtype="int64"),
             "text_inputs": Sequence(
                 Sequence(
                     Value(dtype="string"),
@@ -502,31 +470,20 @@
             ),
         }
 
-<<<<<<< HEAD
         # Only add model_preds if the model is an autoregressive model
         if is_autoregressive(model_cfg):
-            other_cols["model_preds"] = Sequence(
-                Value(dtype="float32"),
-                length=num_variants,
+            other_cols["model_preds"] = Array2D(
+                shape=(num_variants, num_classes),
+                dtype="float32",
             )
 
     # TODO: fix caching for raw datasets so that when the dataset is changed we
     # don't use the cached version
-    devices = select_usable_devices(num_gpus, min_memory=cfg.min_gpu_mem)
-=======
-    # Only add model_preds if the model is an autoregressive model
-    if is_autoregressive(model_cfg):
-        other_cols["model_preds"] = Array2D(
-            shape=(num_variants, num_classes),
-            dtype="float32",
-        )
-
     devices = select_usable_devices(num_gpus, min_memory=min_gpu_mem)
->>>>>>> b702eda5
     builders = {
         split_name: _GeneratorBuilder(
-            builder_name=info.builder_name,
-            config_name=info.config_name,
+            builder_name=builder_name,
+            config_name=config_name,
             cache_dir=None,
             features=Features({**layer_cols, **other_cols}),
             generator=_raw_extraction_worker if is_raw else _extraction_worker,
