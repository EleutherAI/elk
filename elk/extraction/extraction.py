--- conflicted
+++ resolved
@@ -258,11 +258,8 @@
             {
                 k: SplitInfo(
                     name=k,
-<<<<<<< HEAD
-                    num_examples=min(limit, v.num_examples) * len(cfg.prompts.datasets),
-=======
-                    num_examples=min(limit[k], v.num_examples),
->>>>>>> 5070afb9
+                    num_examples=min(limit[k], v.num_examples)
+                    * len(cfg.prompts.datasets),
                     dataset_name=v.dataset_name,
                 )
                 for k, v in base_splits.items()
