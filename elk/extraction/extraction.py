--- conflicted
+++ resolved
@@ -1,48 +1,23 @@
 """Functions for extracting the hidden states of a model."""
-
-<<<<<<< HEAD
-from .prompt_loading import load_prompts, PromptConfig
-=======
+import logging
+import os
 from dataclasses import InitVar, dataclass
-
+from itertools import islice
+from typing import Iterable, Literal, Optional, Union
+
+import torch
 from simple_parsing import Serializable, field
+from transformers import AutoConfig, AutoModel, AutoTokenizer, PreTrainedModel
+
+from datasets import (Array3D, ClassLabel, DatasetDict, Features, Sequence,
+                      SplitDict, SplitInfo, Value, get_dataset_config_info)
 from elk.utils.typing import float32_to_int16
-from .prompt_dataset import Prompt, PromptConfig, PromptDataset
->>>>>>> 12e2c12b
-from ..utils import (
-    assert_type,
-    infer_label_column,
-    select_train_val_splits,
-    select_usable_devices,
-)
+
+from ..utils import (assert_type, infer_label_column, select_train_val_splits,
+                     select_usable_devices)
 from .balanced_sampler import BalancedSampler
 from .generator import _GeneratorBuilder
-from datasets import (
-    Array3D,
-    ClassLabel,
-    DatasetDict,
-    Features,
-    get_dataset_config_info,
-    Sequence,
-    SplitDict,
-    SplitInfo,
-    Value,
-)
-from transformers import (
-    AutoConfig,
-    AutoModel,
-    AutoTokenizer,
-    PreTrainedModel,
-)
-<<<<<<< HEAD
-from typing import Iterable, Literal, Union, Optional
-=======
-from typing import Iterable, Literal, Union, TYPE_CHECKING
->>>>>>> 12e2c12b
-import logging
-import os
-import torch
-from itertools import islice
+from .prompt_loading import PromptConfig, load_prompts
 
 
 @dataclass
@@ -66,7 +41,6 @@
     layer_stride: InitVar[int] = 1
     token_loc: Literal["first", "last", "mean"] = "last"
     min_gpu_mem: Optional[int] = None
-
     num_gpus: int = -1
 
     def __post_init__(self, layer_stride: int):
