--- conflicted
+++ resolved
@@ -189,16 +189,7 @@
                     text_target=target,  # type: ignore[arg-type]
                     truncation=True,
                 ).to(device)
-
-<<<<<<< HEAD
                 input_ids = assert_type(Tensor, encoding.input_ids)
-=======
-                input_ids = (
-                    assert_type(Tensor, encoding.input_ids)
-                    if not isinstance(encoding, str)
-                    else None
-                )
->>>>>>> bfe92d29
 
                 if is_enc_dec:
                     answer = assert_type(Tensor, encoding.labels)
