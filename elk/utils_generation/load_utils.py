from transformers import (
    AutoModelForCausalLM,
    AutoTokenizer,
    T5ForConditionalGeneration,
    GPT2LMHeadModel,
    GPT2Tokenizer,
    AutoModelForSeq2SeqLM,
    AutoModelWithLMHead,
    AutoModelForSequenceClassification,
)
import os
import torch
import pandas as pd
from utils_generation.construct_prompts import construct_prompt_dataframe, prompt_dict
from utils_generation.save_utils import get_directory
from datasets import load_dataset
from promptsource.templates import DatasetTemplates



def load_model(mdl_name, cache_dir):
    """
    Load model from cache_dir or from HuggingFace model hub.

    Args:
        mdl_name (str): name of the model
        cache_dir (str): path to the cache directory

    Returns:
        model (torch.nn.Module): model in evaluation mode
    """
    if mdl_name in ["gpt-neo-2.7B", "gpt-j-6B"]:
        model = AutoModelForCausalLM.from_pretrained(f"EleutherAI/{mdl_name}", cache_dir = cache_dir)
    elif mdl_name in ["gpt2", "gpt2-medium", "gpt2-large", "gpt2-xl"]:
        model = GPT2LMHeadModel.from_pretrained(mdl_name, cache_dir=cache_dir)
    elif "T0" in mdl_name:
        model = AutoModelForSeq2SeqLM.from_pretrained(f"bigscience/{mdl_name}", cache_dir=cache_dir)
    elif "unifiedqa" in mdl_name:
        model = T5ForConditionalGeneration.from_pretrained(f"allenai/{mdl_name}", cache_dir=cache_dir)
    elif "deberta" in mdl_name:
        model = AutoModelForSequenceClassification.from_pretrained(f"microsoft/{mdl_name}", cache_dir=cache_dir)
    elif "roberta" in mdl_name:
        model = AutoModelForSequenceClassification.from_pretrained(
            mdl_name, cache_dir=cache_dir
        )
    elif "t5" in mdl_name:
        model = AutoModelWithLMHead.from_pretrained(mdl_name, cache_dir=cache_dir)
    
    # We only use the models for inference, so we don't need to train them and hence don't need to track gradients
    return model.eval()


def put_model_on_device(model, parallelize, device="cuda"):
    """
    Put model on device (hardware accelearator like "cuda", "mps" or simply "cpu").
    
    Args:
        model (torch.nn.Module): model to put on device
        parallelize (bool): whether to parallelize the model
        device (str): device to put the model on

    Returns:
        model (torch.nn.Module): model on device
    """
    if device == "mps":
        # Check that MPS is available
        if not torch.backends.mps.is_available():
            if not torch.backends.mps.is_built():
                print("MPS not available because the current PyTorch install was not built with MPS enabled.")
            else:
                print("MPS not available because the current MacOS version is not 12.3+ and/or you do not have an MPS-enabled device on this machine.")
        else:
            mps_device = torch.device("mps")
            model.to(mps_device)
    elif parallelize:
        model.parallelize()
    elif device == "cuda":
        if not torch.cuda.is_available():
            print("CUDA not available, using CPU instead.")
        else:
            model.to("cuda")
    else:
        model.to("cpu")

    return model


def load_tokenizer(mdl_name, cache_dir):
    """
    Load tokenizer for the model.

    Args:
        mdl_name (str): name of the model
        cache_dir (str): path to the cache directory

    Returns:
        tokenizer: tokenizer for the model
    """
    if mdl_name in ["gpt-neo-2.7B", "gpt-j-6B"]:
        tokenizer = AutoTokenizer.from_pretrained(f"EleutherAI/{mdl_name}", cache_dir = cache_dir)
    elif mdl_name in ["gpt2", "gpt2-medium", "gpt2-large", "gpt2-xl"]:
        tokenizer = GPT2Tokenizer.from_pretrained(mdl_name, cache_dir=cache_dir)
    elif "T0" in mdl_name:
        tokenizer = AutoTokenizer.from_pretrained(f"bigscience/{mdl_name}", cache_dir=cache_dir)
    elif "unifiedqa" in mdl_name:
        tokenizer = AutoTokenizer.from_pretrained(f"allenai/{mdl_name}", cache_dir=cache_dir)
    elif "deberta" in mdl_name:
        tokenizer = AutoTokenizer.from_pretrained(f"microsoft/{mdl_name}", cache_dir=cache_dir)
    elif "roberta" in mdl_name:
        tokenizer = AutoTokenizer.from_pretrained(mdl_name, cache_dir=cache_dir)
    elif "t5" in mdl_name:
        tokenizer = AutoTokenizer.from_pretrained(mdl_name, cache_dir=cache_dir)

    return tokenizer

def get_sample_data(dataset_name, split_dataframes, sample_amount):
    '''
    Get shuffled sample data from the dataset.
    Args:
        dataset_name:   the name of the dataset, some datasets have special token name.
        split_dataframes:  a list of dataframes corresponding to the split of the dataset (train, test, eval etc.)
        num_data:    number of data point we want to sample, default is twice as final size, considering that some examples are too long and could be dropped.
   
    Returns:
        shuffled_dataframe: a dataframe containing the sample data
    '''

    label_column_name = "label" if dataset_name != "story-cloze" else "answer_right_ending"
    all_label_names = set(split_dataframes[0][label_column_name].to_list())
    num_labels = len(all_label_names)
    balanced_sample_num = get_balanced_sample_num(sample_amount, num_labels)

    # TODO: Do we need to shuffle the data twice?
    # randomize data frac=1 means that we take the return 100% of the dataset
    shuffled_split_dataframes = [dataframe.sample(frac=1).reset_index(drop=True) for dataframe in split_dataframes]

    tmp_dataframes = []
    # These splits do not necessarily correspond to train and test, they could also be train and eval or something else 
    # (It depends on the dataset splits that the dataset offers through HuggingFace)
    train_split = shuffled_split_dataframes[0]
    test_split = shuffled_split_dataframes[1]
    for label_idx, label in enumerate(all_label_names):
        label_subset = test_split[label_column_name] == label
        train_subset = train_split[label_subset] 
        train_split_size = len(train_subset)
        if train_split_size < balanced_sample_num[label_idx]:
            # Sample only until train_split_size, because we don't want to sample more than we have
            test_subset = test_split[label_subset][: balanced_sample_num[label_idx] - train_split_size]
            tmp_dataframes.append(pd.concat([train_subset, test_subset], ignore_index=True))
        else:
            sample_amount = balanced_sample_num[label_idx]
            tmp_dataframes.append(train_subset.sample(sample_amount).reset_index(drop=True))

    # TODO: WHY ARE WE CONCATENATING THE Train and Test split data?
    full_dataframe = pd.concat(tmp_dataframes)
    # TODO: Do we need to shuffle the data twice?
    shuffled_dataframe = full_dataframe.sample(frac=1).reset_index(drop=True)
    return shuffled_dataframe


def get_balanced_sample_num(sample_amount, num_labels):
    """
    Get the number of samples per label to balance the dataset.
    
    Args:
        sample_amount: int, the number of samples to take.
        num_labels: int, the number of labels in the dataset.
        
    Returns:
        balanced_sample_num: list of int, the number of samples per label.
    """
<<<<<<< HEAD
=======
    if set_name != "story-cloze":
        raw_set = load_dataset(*getLoadName(set_name))
    else:
        try:
            raw_set = load_dataset(
                *getLoadName(set_name), data_dir="./datasets/rawdata"
            )
        except Exception:
            # the whole exception stack will be printed out
            # so we don't loose any information
            raise FileNotFoundError(
                "story-cloze is not available on huggingface.\n"
                "Fill this form http://goo.gl/forms/aQz39sdDrO "
                "to get access to the dataset.\n "
                "You should get immediately an email with "
                "a link to download the dataset.\n"
                "Then put the two files directly in the folder "
                "./datasets/rawdata/ and try again."
            )

    if set_name in ["imdb", "amazon-polarity", "ag-news", "dbpedia-14"]:
        token_list = ["test", "train"]
    elif set_name in ["copa", "rte", "boolq", "piqa", "qnli"]:
        token_list = ["validation", "train"]
    elif set_name in ["story-cloze"]:
        token_list = ["test", "validation"]

    # This is a dataframe with random order data
    # Can just take enough data from scratch and then stop as needed
    # the length of raw_data will be 2 times as the intended length
    raw_data = get_sample_data(
        set_name, [raw_set[w].to_pandas() for w in token_list], 2 * max_num
    )
>>>>>>> dfe15510

    samples_per_group = sample_amount // num_labels
    remaining_samples = sample_amount - samples_per_group * num_labels
    balanced_sample_num = []
    for i in range(num_labels):
        if i < num_labels - remaining_samples:
            balanced_sample_num.append(samples_per_group)
        else:
            balanced_sample_num.append(samples_per_group + 1)
    return balanced_sample_num


def get_hugging_face_load_name(dataset_name):
    """
    Get the name of the dataset in the right format for the huggingface datasets library.
    
    Args:
        dataset_name: str, the name of the dataset.
    
    Returns:
        list of str, the name of the dataset in the right format for the huggingface datasets library.
    """
    if dataset_name in ["imdb", "amazon-polarity", "ag-news", "dbpedia-14", "piqa"]:
        return [dataset_name.replace("-", "_")]
    elif dataset_name in ["copa", "rte", "boolq"]:
        return ["super_glue", dataset_name.replace("-", "_")]
    elif dataset_name in ["qnli"]:
        return ["glue", dataset_name.replace("-", "_")]
    elif dataset_name == "story-cloze":
        return ["story_cloze", "2016"]

def get_raw_dataset(dataset_name, cache_dir):
    '''
    This function will load datasets from module or raw csv, and then return a pd DataFrame.
    This DataFrame can be used to construct the example.

    Args:
        dataset_name:   the name of the dataset
        cache_dir:  the directory where the dataset might have been cached in the past

    Returns:
        raw_dataset:   A `DatasetDict` object containing the raw dataset
    '''
    if dataset_name != "story-cloze":
        raw_dataset = load_dataset(*get_hugging_face_load_name(dataset_name), cache_dir=cache_dir)
    else:
        raw_dataset = load_dataset(*get_hugging_face_load_name(dataset_name),cache_dir=cache_dir, data_dir="./datasets/rawdata")

    if dataset_name in ["imdb", "amazon-polarity", "ag-news", "dbpedia-14"]:
        dataset_split_names = ["test", "train"]
    elif dataset_name in ["copa", "rte", "boolq", "piqa", "qnli"]:
        dataset_split_names = ["validation", "train"]
    elif dataset_name in ["story-cloze"]:
        dataset_split_names = ["test", "validation"]

    return raw_dataset, dataset_split_names

def create_setname_to_promptframe(data_base_dir, all_dataset_names, num_prompts_per_dataset, num_data, tokenizer, save_base_dir, model, prefix, token_place):
    """
    This function will create a dictionary of dataframes,
    where the key is the dataset name and the value is the dataframe.

    Args:
        data_base_dir: str, the directory to save the raw data csv files.
        all_dataset_names: list of str, the names of the datasets.
        num_prompts_per_dataset: list of int, the number of prompts per dataset.
        num_data: int, the number of data points that will be used for each dataset.
        tokenizer: transformers.PreTrainedTokenizer, tokenizer associated with the model.
        save_base_dir: str, the directory to save the prompt dataframes.
        model: str, the name of the model.
        prefix: str, the prefix of the prompt.
        token_place: str, Determine which token's hidden states will be generated. Can be `first` or `last` or `average`.

    Returns:
        name_to_dataframe: dict, the dictionary of dataframes.
    """
    create_directory(data_base_dir)
    name_to_dataframe = {}
    for dataset_name, num_prompts in zip(all_dataset_names, num_prompts_per_dataset):
        for prompt_idx in range(num_prompts):
            path = os.path.join(data_base_dir, f"rawdata_{dataset_name}_{num_data}.csv")
        
            dataset_name_with_num = f"{dataset_name}_{num_data}_prompt{prompt_idx}"
            complete_path = get_directory(save_base_dir, model, dataset_name_with_num, prefix, token_place)
            dataframe_path = os.path.join(complete_path, "frame.csv")
 
            if os.path.exists(dataframe_path):
                prompt_dataframe = pd.read_csv(dataframe_path, converters={"selection": eval})
                name_to_dataframe[dataset_name_with_num] = prompt_dataframe
            else:  
                cache_dir = os.path.join(data_base_dir, "cache")
                create_directory(cache_dir)

                # This is a dataframe with random order data
                # Can just take enough data from scratch and then stop as needed
                # the length of raw_data will be 2 times as the intended length
                raw_dataset, dataset_split_names = get_raw_dataset(dataset_name, cache_dir)
                split_dataframes = [raw_dataset[split_name].to_pandas() for split_name in dataset_split_names]
                raw_data = get_sample_data(dataset_name, split_dataframes, 2 * num_data)
                raw_data.to_csv(path, index=False)

                prompt_dataframe = construct_prompt_dataframe(dataset_name, raw_data,
                                                              prompt_idx=prompt_idx, mdl_name=model, 
                                                              tokenizer=tokenizer, max_num = num_data, 
                                                              confusion = prefix)
                name_to_dataframe[dataset_name_with_num] = prompt_dataframe

                # Save data
                create_directory(save_base_dir)
                create_directory(complete_path)
                complete_frame_csv_path = os.path.join(complete_path, "frame.csv")
                prompt_dataframe.to_csv(complete_frame_csv_path, index = False)

    return name_to_dataframe


def create_directory(name):
    """
    This function will create a directory if it does not exist.
    """
    if not os.path.exists(name):
        os.makedirs(name)

def get_num_templates_per_dataset(all_dataset_names):
    """
    This function calculates the number of available prompt templates per dataset in a list of dataset names.

    Args:
        all_dataset_names: list of str, the names of the datasets.
        
    Returns:
        num_templates_per_dataset: list of int, contains number of prompt templates per dataset.
    """
    num_templates_per_dataset = []

    for dataset_name in all_dataset_names:
        amount_of_templates = 0
        # if dataset_name in prompt_dict.keys():
        #     amount_of_templates += len(prompt_dict[dataset_name])
        if dataset_name not in ["ag-news", "dbpedia-14"]:
            amount_of_templates += len(DatasetTemplates(*get_hugging_face_load_name(dataset_name)).all_template_names)
        if dataset_name == "copa":
            amount_of_templates -= 4  # do not use the last four prompts
        num_templates_per_dataset.append(amount_of_templates)

    return num_templates_per_dataset<|MERGE_RESOLUTION|>--- conflicted
+++ resolved
@@ -11,13 +11,12 @@
 import os
 import torch
 import pandas as pd
-from utils_generation.construct_prompts import construct_prompt_dataframe, prompt_dict
+from utils_generation.construct_prompts import construct_prompt_dataframe
 from utils_generation.save_utils import get_directory
 from datasets import load_dataset
 from promptsource.templates import DatasetTemplates
 
 
-
 def load_model(mdl_name, cache_dir):
     """
     Load model from cache_dir or from HuggingFace model hub.
@@ -30,30 +29,39 @@
         model (torch.nn.Module): model in evaluation mode
     """
     if mdl_name in ["gpt-neo-2.7B", "gpt-j-6B"]:
-        model = AutoModelForCausalLM.from_pretrained(f"EleutherAI/{mdl_name}", cache_dir = cache_dir)
+        model = AutoModelForCausalLM.from_pretrained(
+            f"EleutherAI/{mdl_name}", cache_dir=cache_dir
+        )
     elif mdl_name in ["gpt2", "gpt2-medium", "gpt2-large", "gpt2-xl"]:
         model = GPT2LMHeadModel.from_pretrained(mdl_name, cache_dir=cache_dir)
     elif "T0" in mdl_name:
-        model = AutoModelForSeq2SeqLM.from_pretrained(f"bigscience/{mdl_name}", cache_dir=cache_dir)
+        model = AutoModelForSeq2SeqLM.from_pretrained(
+            f"bigscience/{mdl_name}", cache_dir=cache_dir
+        )
     elif "unifiedqa" in mdl_name:
-        model = T5ForConditionalGeneration.from_pretrained(f"allenai/{mdl_name}", cache_dir=cache_dir)
+        model = T5ForConditionalGeneration.from_pretrained(
+            f"allenai/{mdl_name}", cache_dir=cache_dir
+        )
     elif "deberta" in mdl_name:
-        model = AutoModelForSequenceClassification.from_pretrained(f"microsoft/{mdl_name}", cache_dir=cache_dir)
+        model = AutoModelForSequenceClassification.from_pretrained(
+            f"microsoft/{mdl_name}", cache_dir=cache_dir
+        )
     elif "roberta" in mdl_name:
         model = AutoModelForSequenceClassification.from_pretrained(
             mdl_name, cache_dir=cache_dir
         )
     elif "t5" in mdl_name:
         model = AutoModelWithLMHead.from_pretrained(mdl_name, cache_dir=cache_dir)
-    
-    # We only use the models for inference, so we don't need to train them and hence don't need to track gradients
+
+    # We only use the models for inference, so we don't need to train them and hence
+    # don't need to track gradients
     return model.eval()
 
 
 def put_model_on_device(model, parallelize, device="cuda"):
     """
     Put model on device (hardware accelearator like "cuda", "mps" or simply "cpu").
-    
+
     Args:
         model (torch.nn.Module): model to put on device
         parallelize (bool): whether to parallelize the model
@@ -66,9 +74,15 @@
         # Check that MPS is available
         if not torch.backends.mps.is_available():
             if not torch.backends.mps.is_built():
-                print("MPS not available because the current PyTorch install was not built with MPS enabled.")
+                print(
+                    "MPS not available because the current PyTorch install was not"
+                    " built with MPS enabled."
+                )
             else:
-                print("MPS not available because the current MacOS version is not 12.3+ and/or you do not have an MPS-enabled device on this machine.")
+                print(
+                    "MPS not available because the current MacOS version is not 12.3+"
+                    " and/or you do not have an MPS-enabled device on this machine."
+                )
         else:
             mps_device = torch.device("mps")
             model.to(mps_device)
@@ -97,15 +111,23 @@
         tokenizer: tokenizer for the model
     """
     if mdl_name in ["gpt-neo-2.7B", "gpt-j-6B"]:
-        tokenizer = AutoTokenizer.from_pretrained(f"EleutherAI/{mdl_name}", cache_dir = cache_dir)
+        tokenizer = AutoTokenizer.from_pretrained(
+            f"EleutherAI/{mdl_name}", cache_dir=cache_dir
+        )
     elif mdl_name in ["gpt2", "gpt2-medium", "gpt2-large", "gpt2-xl"]:
         tokenizer = GPT2Tokenizer.from_pretrained(mdl_name, cache_dir=cache_dir)
     elif "T0" in mdl_name:
-        tokenizer = AutoTokenizer.from_pretrained(f"bigscience/{mdl_name}", cache_dir=cache_dir)
+        tokenizer = AutoTokenizer.from_pretrained(
+            f"bigscience/{mdl_name}", cache_dir=cache_dir
+        )
     elif "unifiedqa" in mdl_name:
-        tokenizer = AutoTokenizer.from_pretrained(f"allenai/{mdl_name}", cache_dir=cache_dir)
+        tokenizer = AutoTokenizer.from_pretrained(
+            f"allenai/{mdl_name}", cache_dir=cache_dir
+        )
     elif "deberta" in mdl_name:
-        tokenizer = AutoTokenizer.from_pretrained(f"microsoft/{mdl_name}", cache_dir=cache_dir)
+        tokenizer = AutoTokenizer.from_pretrained(
+            f"microsoft/{mdl_name}", cache_dir=cache_dir
+        )
     elif "roberta" in mdl_name:
         tokenizer = AutoTokenizer.from_pretrained(mdl_name, cache_dir=cache_dir)
     elif "t5" in mdl_name:
@@ -113,43 +135,59 @@
 
     return tokenizer
 
+
 def get_sample_data(dataset_name, split_dataframes, sample_amount):
-    '''
+    """
     Get shuffled sample data from the dataset.
     Args:
         dataset_name:   the name of the dataset, some datasets have special token name.
-        split_dataframes:  a list of dataframes corresponding to the split of the dataset (train, test, eval etc.)
-        num_data:    number of data point we want to sample, default is twice as final size, considering that some examples are too long and could be dropped.
-   
+        split_dataframes:  a list of dataframes corresponding to the split of the
+            dataset (train, test, eval etc.)
+        num_data:    number of data point we want to sample, default is twice as final
+            size, considering that some examples are too long and could be dropped.
+
     Returns:
         shuffled_dataframe: a dataframe containing the sample data
-    '''
-
-    label_column_name = "label" if dataset_name != "story-cloze" else "answer_right_ending"
+    """
+
+    label_column_name = (
+        "label" if dataset_name != "story-cloze" else "answer_right_ending"
+    )
     all_label_names = set(split_dataframes[0][label_column_name].to_list())
     num_labels = len(all_label_names)
     balanced_sample_num = get_balanced_sample_num(sample_amount, num_labels)
 
     # TODO: Do we need to shuffle the data twice?
     # randomize data frac=1 means that we take the return 100% of the dataset
-    shuffled_split_dataframes = [dataframe.sample(frac=1).reset_index(drop=True) for dataframe in split_dataframes]
+    shuffled_split_dataframes = [
+        dataframe.sample(frac=1).reset_index(drop=True)
+        for dataframe in split_dataframes
+    ]
 
     tmp_dataframes = []
-    # These splits do not necessarily correspond to train and test, they could also be train and eval or something else 
+    # These splits do not necessarily correspond to train and test, they could also be
+    # train and eval or something else
     # (It depends on the dataset splits that the dataset offers through HuggingFace)
     train_split = shuffled_split_dataframes[0]
     test_split = shuffled_split_dataframes[1]
     for label_idx, label in enumerate(all_label_names):
         label_subset = test_split[label_column_name] == label
-        train_subset = train_split[label_subset] 
+        train_subset = train_split[label_subset]
         train_split_size = len(train_subset)
         if train_split_size < balanced_sample_num[label_idx]:
-            # Sample only until train_split_size, because we don't want to sample more than we have
-            test_subset = test_split[label_subset][: balanced_sample_num[label_idx] - train_split_size]
-            tmp_dataframes.append(pd.concat([train_subset, test_subset], ignore_index=True))
+            # Sample only until train_split_size, because we don't want to sample more
+            # than we have
+            test_subset = test_split[label_subset][
+                : balanced_sample_num[label_idx] - train_split_size
+            ]
+            tmp_dataframes.append(
+                pd.concat([train_subset, test_subset], ignore_index=True)
+            )
         else:
             sample_amount = balanced_sample_num[label_idx]
-            tmp_dataframes.append(train_subset.sample(sample_amount).reset_index(drop=True))
+            tmp_dataframes.append(
+                train_subset.sample(sample_amount).reset_index(drop=True)
+            )
 
     # TODO: WHY ARE WE CONCATENATING THE Train and Test split data?
     full_dataframe = pd.concat(tmp_dataframes)
@@ -161,50 +199,14 @@
 def get_balanced_sample_num(sample_amount, num_labels):
     """
     Get the number of samples per label to balance the dataset.
-    
+
     Args:
         sample_amount: int, the number of samples to take.
         num_labels: int, the number of labels in the dataset.
-        
+
     Returns:
         balanced_sample_num: list of int, the number of samples per label.
     """
-<<<<<<< HEAD
-=======
-    if set_name != "story-cloze":
-        raw_set = load_dataset(*getLoadName(set_name))
-    else:
-        try:
-            raw_set = load_dataset(
-                *getLoadName(set_name), data_dir="./datasets/rawdata"
-            )
-        except Exception:
-            # the whole exception stack will be printed out
-            # so we don't loose any information
-            raise FileNotFoundError(
-                "story-cloze is not available on huggingface.\n"
-                "Fill this form http://goo.gl/forms/aQz39sdDrO "
-                "to get access to the dataset.\n "
-                "You should get immediately an email with "
-                "a link to download the dataset.\n"
-                "Then put the two files directly in the folder "
-                "./datasets/rawdata/ and try again."
-            )
-
-    if set_name in ["imdb", "amazon-polarity", "ag-news", "dbpedia-14"]:
-        token_list = ["test", "train"]
-    elif set_name in ["copa", "rte", "boolq", "piqa", "qnli"]:
-        token_list = ["validation", "train"]
-    elif set_name in ["story-cloze"]:
-        token_list = ["test", "validation"]
-
-    # This is a dataframe with random order data
-    # Can just take enough data from scratch and then stop as needed
-    # the length of raw_data will be 2 times as the intended length
-    raw_data = get_sample_data(
-        set_name, [raw_set[w].to_pandas() for w in token_list], 2 * max_num
-    )
->>>>>>> dfe15510
 
     samples_per_group = sample_amount // num_labels
     remaining_samples = sample_amount - samples_per_group * num_labels
@@ -219,13 +221,14 @@
 
 def get_hugging_face_load_name(dataset_name):
     """
-    Get the name of the dataset in the right format for the huggingface datasets library.
-    
+    Get the name of the dataset in the right format for the HF datasets library.
+
     Args:
         dataset_name: str, the name of the dataset.
-    
-    Returns:
-        list of str, the name of the dataset in the right format for the huggingface datasets library.
+
+    Returns:
+        list of str, the name of the dataset in the right format for the huggingface
+        datasets library.
     """
     if dataset_name in ["imdb", "amazon-polarity", "ag-news", "dbpedia-14", "piqa"]:
         return [dataset_name.replace("-", "_")]
@@ -236,9 +239,10 @@
     elif dataset_name == "story-cloze":
         return ["story_cloze", "2016"]
 
+
 def get_raw_dataset(dataset_name, cache_dir):
-    '''
-    This function will load datasets from module or raw csv, and then return a pd DataFrame.
+    """
+    Load datasets from module or raw csv, and then return a DataFrame.
     This DataFrame can be used to construct the example.
 
     Args:
@@ -247,11 +251,17 @@
 
     Returns:
         raw_dataset:   A `DatasetDict` object containing the raw dataset
-    '''
+    """
     if dataset_name != "story-cloze":
-        raw_dataset = load_dataset(*get_hugging_face_load_name(dataset_name), cache_dir=cache_dir)
+        raw_dataset = load_dataset(
+            *get_hugging_face_load_name(dataset_name), cache_dir=cache_dir
+        )
     else:
-        raw_dataset = load_dataset(*get_hugging_face_load_name(dataset_name),cache_dir=cache_dir, data_dir="./datasets/rawdata")
+        raw_dataset = load_dataset(
+            *get_hugging_face_load_name(dataset_name),
+            cache_dir=cache_dir,
+            data_dir="./datasets/rawdata",
+        )
 
     if dataset_name in ["imdb", "amazon-polarity", "ag-news", "dbpedia-14"]:
         dataset_split_names = ["test", "train"]
@@ -262,7 +272,18 @@
 
     return raw_dataset, dataset_split_names
 
-def create_setname_to_promptframe(data_base_dir, all_dataset_names, num_prompts_per_dataset, num_data, tokenizer, save_base_dir, model, prefix, token_place):
+
+def create_setname_to_promptframe(
+    data_base_dir,
+    all_dataset_names,
+    num_prompts_per_dataset,
+    num_data,
+    tokenizer,
+    save_base_dir,
+    model,
+    prefix,
+    token_place,
+):
     """
     This function will create a dictionary of dataframes,
     where the key is the dataset name and the value is the dataframe.
@@ -272,11 +293,12 @@
         all_dataset_names: list of str, the names of the datasets.
         num_prompts_per_dataset: list of int, the number of prompts per dataset.
         num_data: int, the number of data points that will be used for each dataset.
-        tokenizer: transformers.PreTrainedTokenizer, tokenizer associated with the model.
+        tokenizer: PreTrainedTokenizer, tokenizer associated with the model.
         save_base_dir: str, the directory to save the prompt dataframes.
         model: str, the name of the model.
         prefix: str, the prefix of the prompt.
-        token_place: str, Determine which token's hidden states will be generated. Can be `first` or `last` or `average`.
+        token_place: str, Determine which token's hidden states will be generated. Can
+            be `first` or `last` or `average`.
 
     Returns:
         name_to_dataframe: dict, the dictionary of dataframes.
@@ -286,37 +308,51 @@
     for dataset_name, num_prompts in zip(all_dataset_names, num_prompts_per_dataset):
         for prompt_idx in range(num_prompts):
             path = os.path.join(data_base_dir, f"rawdata_{dataset_name}_{num_data}.csv")
-        
+
             dataset_name_with_num = f"{dataset_name}_{num_data}_prompt{prompt_idx}"
-            complete_path = get_directory(save_base_dir, model, dataset_name_with_num, prefix, token_place)
+            complete_path = get_directory(
+                save_base_dir, model, dataset_name_with_num, prefix, token_place
+            )
             dataframe_path = os.path.join(complete_path, "frame.csv")
- 
+
             if os.path.exists(dataframe_path):
-                prompt_dataframe = pd.read_csv(dataframe_path, converters={"selection": eval})
+                prompt_dataframe = pd.read_csv(
+                    dataframe_path, converters={"selection": eval}
+                )
                 name_to_dataframe[dataset_name_with_num] = prompt_dataframe
-            else:  
+            else:
                 cache_dir = os.path.join(data_base_dir, "cache")
                 create_directory(cache_dir)
 
                 # This is a dataframe with random order data
                 # Can just take enough data from scratch and then stop as needed
                 # the length of raw_data will be 2 times as the intended length
-                raw_dataset, dataset_split_names = get_raw_dataset(dataset_name, cache_dir)
-                split_dataframes = [raw_dataset[split_name].to_pandas() for split_name in dataset_split_names]
+                raw_dataset, dataset_split_names = get_raw_dataset(
+                    dataset_name, cache_dir
+                )
+                split_dataframes = [
+                    raw_dataset[split_name].to_pandas()
+                    for split_name in dataset_split_names
+                ]
                 raw_data = get_sample_data(dataset_name, split_dataframes, 2 * num_data)
                 raw_data.to_csv(path, index=False)
 
-                prompt_dataframe = construct_prompt_dataframe(dataset_name, raw_data,
-                                                              prompt_idx=prompt_idx, mdl_name=model, 
-                                                              tokenizer=tokenizer, max_num = num_data, 
-                                                              confusion = prefix)
+                prompt_dataframe = construct_prompt_dataframe(
+                    dataset_name,
+                    raw_data,
+                    prompt_idx=prompt_idx,
+                    mdl_name=model,
+                    tokenizer=tokenizer,
+                    max_num=num_data,
+                    confusion=prefix,
+                )
                 name_to_dataframe[dataset_name_with_num] = prompt_dataframe
 
                 # Save data
                 create_directory(save_base_dir)
                 create_directory(complete_path)
                 complete_frame_csv_path = os.path.join(complete_path, "frame.csv")
-                prompt_dataframe.to_csv(complete_frame_csv_path, index = False)
+                prompt_dataframe.to_csv(complete_frame_csv_path, index=False)
 
     return name_to_dataframe
 
@@ -328,15 +364,18 @@
     if not os.path.exists(name):
         os.makedirs(name)
 
+
 def get_num_templates_per_dataset(all_dataset_names):
     """
-    This function calculates the number of available prompt templates per dataset in a list of dataset names.
+    This function calculates the number of available prompt templates per dataset in a
+    list of dataset names.
 
     Args:
         all_dataset_names: list of str, the names of the datasets.
-        
-    Returns:
-        num_templates_per_dataset: list of int, contains number of prompt templates per dataset.
+
+    Returns:
+        num_templates_per_dataset: list of int, contains number of prompt templates per
+        dataset.
     """
     num_templates_per_dataset = []
 
@@ -345,7 +384,11 @@
         # if dataset_name in prompt_dict.keys():
         #     amount_of_templates += len(prompt_dict[dataset_name])
         if dataset_name not in ["ag-news", "dbpedia-14"]:
-            amount_of_templates += len(DatasetTemplates(*get_hugging_face_load_name(dataset_name)).all_template_names)
+            amount_of_templates += len(
+                DatasetTemplates(
+                    *get_hugging_face_load_name(dataset_name)
+                ).all_template_names
+            )
         if dataset_name == "copa":
             amount_of_templates -= 4  # do not use the last four prompts
         num_templates_per_dataset.append(amount_of_templates)
