--- conflicted
+++ resolved
@@ -1,10 +1,6 @@
 import argparse
 import json
-<<<<<<< HEAD
 from transformers import AutoConfig
-from .construct_prompts import confusion_prefix
-=======
->>>>>>> 3a21255f
 from pathlib import Path
 
 default_config_path = Path(__file__).parent.parent / "default_config.json"
