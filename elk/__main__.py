--- conflicted
+++ resolved
@@ -1,18 +1,18 @@
-<<<<<<< HEAD
+import json
+import os
+from argparse import ArgumentParser
+from contextlib import nullcontext, redirect_stdout
 from typing import Optional
+
+import torch.distributed as dist
+from transformers import AutoConfig, PretrainedConfig
+
 from elk.files import args_to_uuid, elk_cache_dir, get_hiddens_path
-=======
->>>>>>> 73f4fd56
+
 from .extraction.extraction_main import run as run_extraction
 from .extraction.parser import get_extraction_parser
 from .training.parser import get_training_parser
 from .training.train import train
-from argparse import ArgumentParser
-from contextlib import nullcontext, redirect_stdout
-from elk.files import args_to_uuid
-from transformers import AutoConfig, PretrainedConfig
-import os
-import torch.distributed as dist
 
 
 def run():
@@ -47,45 +47,51 @@
     )
     args = parser.parse_args()
 
-<<<<<<< HEAD
     normalize_args_inplace(args)
 
-    for key in list(vars(args).keys()):
-        print("{}: {}".format(key, vars(args)[key]))
+    # Support both distributed and non-distributed training
+    local_rank = os.environ.get("LOCAL_RANK")
+    if local_rank is not None:
+        dist.init_process_group("nccl")
+        local_rank = int(local_rank)
 
-    # TODO: Implement the rest of the CLI
-    if args.command == "extract":
-        run_extraction(args)
-    elif args.command == "train":
-        train(args)
-    elif args.command == "elicit":
-        # Extract the hidden states if they're not already there
-        args.name = args_to_uuid(args)
-        cache_dir = elk_cache_dir() / args.name
-        missing_layers = find_missing_layers(args)
-        if missing_layers:
-            if cache_dir.exists():
-                print(
-                    f"Found cache dir \033[1m{cache_dir}\033[0m"
-                    f" but it's missing layers {', '.join(missing_layers)}"
-                )
+    # Prevent printing from processes other than the first one
+    with redirect_stdout(None) if local_rank != 0 else nullcontext():
+        for key in list(vars(args).keys()):
+            print("{}: {}".format(key, vars(args)[key]))
 
-            old_layers = args.layers
-            args.layers = missing_layers
+        # TODO: Implement the rest of the CLI
+        if args.command == "extract":
             run_extraction(args)
-            args.layers = old_layers
+        elif args.command == "train":
+            train(args)
+        elif args.command == "elicit":
+            # Extract the hidden states if they're not already there
+            args.name = args_to_uuid(args)
+            cache_dir = elk_cache_dir() / args.name
+            missing_layers = find_missing_layers(args)
+            if missing_layers:
+                if cache_dir.exists():
+                    print(
+                        f"Found cache dir \033[1m{cache_dir}\033[0m"
+                        f" but it's missing layers {', '.join(missing_layers)}"
+                    )
+
+                old_layers = args.layers
+                args.layers = missing_layers
+                run_extraction(args)
+                args.layers = old_layers
+
+                # Ensure the extraction is finished before starting training
+                if dist.is_initialized():
+                    dist.barrier()
+
+            train(args)
+
+        elif args.command == "eval":
+            raise NotImplementedError
         else:
-            print(
-                f"Cache dir \033[1m{cache_dir}\033[0m exists, "
-                "skip extraction of hidden states"
-            )  # bold
-
-        # Train the probes
-        train(args)
-    elif args.command == "eval":
-        raise NotImplementedError
-    else:
-        raise ValueError(f"Unknown command {args.command}")
+            raise ValueError(f"Unknown command {args.command}")
 
 
 def normalize_args_inplace(args):
@@ -93,10 +99,12 @@
     if args.device is None:
         import torch
 
-        args.device = "cuda" if torch.cuda.is_available() else "cpu"
+        if not torch.cuda.is_available():
+            args.device = "cpu"
+        else:
+            rank = dist.get_rank() if dist.is_initialized() else 0
+            args.device = f"cuda:{rank}"
 
-=======
->>>>>>> 73f4fd56
     if model := getattr(args, "model", None):
         config = AutoConfig.from_pretrained(model)
         assert isinstance(config, PretrainedConfig)
@@ -119,7 +127,6 @@
         config = json.load(open(elk_cache_dir() / args.name / "model_config.json", "r"))
         num_layers = config.get("num_layers", config.get("num_hidden_layers"))
 
-<<<<<<< HEAD
     args.layers = normalized_layers(args.layers, num_layers)
 
 
@@ -137,50 +144,6 @@
         if not train_layer_path.exists() or not validation_layer_path.exists():
             missing_layers.append(layer)
     return missing_layers
-=======
-    # Support both distributed and non-distributed training
-    local_rank = os.environ.get("LOCAL_RANK")
-    if local_rank is not None:
-        dist.init_process_group("nccl")
-        local_rank = int(local_rank)
-
-    # Default to CUDA iff available
-    if args.device is None:
-        import torch
-
-        if not torch.cuda.is_available():
-            args.device = "cpu"
-        else:
-            args.device = f"cuda:{local_rank or 0}"
-
-    # Prevent printing from processes other than the first one
-    with redirect_stdout(None) if local_rank != 0 else nullcontext():
-        for key in list(vars(args).keys()):
-            print("{}: {}".format(key, vars(args)[key]))
-
-        # TODO: Implement the rest of the CLI
-        if args.command == "extract":
-            run_extraction(args)
-        elif args.command == "train":
-            train(args)
-        elif args.command == "elicit":
-            args.name = args_to_uuid(args)
-            try:
-                train(args)
-            except (EOFError, FileNotFoundError):
-                run_extraction(args)
-
-                # Ensure the extraction is finished before starting training
-                if dist.is_initialized():
-                    dist.barrier()
-
-                train(args)
-
-        elif args.command == "eval":
-            raise NotImplementedError
-        else:
-            raise ValueError(f"Unknown command {args.command}")
->>>>>>> 73f4fd56
 
 
 if __name__ == "__main__":
