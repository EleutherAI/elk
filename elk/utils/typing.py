--- conflicted
+++ resolved
@@ -15,19 +15,11 @@
 
 def float32_to_int16(x: torch.Tensor) -> torch.Tensor:
     """Converts float32 to float16, then reinterprets as int16."""
-<<<<<<< HEAD
-    fp16 = x.type(torch.float16)
-    if not fp16.isfinite().all():
-        raise ValueError("Tensor contains non-finite values!")
-
-    return fp16.view(torch.int16)
-=======
     downcast = x.type(torch.float16)
     if not downcast.isfinite().all():
         raise ValueError("Cannot convert to 16 bit: values are not finite")
 
     return downcast.view(torch.int16)
->>>>>>> b181d3ec
 
 
 def int16_to_float32(x: torch.Tensor) -> torch.Tensor:
