--- conflicted
+++ resolved
@@ -8,24 +8,17 @@
 
 from .gpu_utils import select_usable_devices
 from .tree_utils import pytree_map
-<<<<<<< HEAD
-from .typing import assert_type
+from .typing import assert_type, float32_to_int16, int16_to_float32
 
 __all__ = [
     "binarize",
-    "compute_class_balance",
     "get_columns_all_equal",
     "infer_label_column",
     "infer_num_classes",
-    "undersample",
     "float32_to_int16",
     "int16_to_float32",
-    "apply_template",
     "select_train_val_splits",
     "select_usable_devices",
     "pytree_map",
     "assert_type",
-]
-=======
-from .typing import assert_type, float32_to_int16, int16_to_float32
->>>>>>> 0f9ba119
+]