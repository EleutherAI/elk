--- conflicted
+++ resolved
@@ -8,13 +8,9 @@
     Value,
 )
 from random import Random
-<<<<<<< HEAD
-from typing import Iterable, Any
 import torch
-=======
 from typing import Iterable, Optional, List, Any
 import numpy as np
->>>>>>> 12e2c12b
 import copy
 
 
@@ -85,43 +81,6 @@
         )
 
 
-<<<<<<< HEAD
-def float32_to_int16(x: torch.Tensor) -> torch.Tensor:
-    """Converts float32 to float16, then reinterprets as int16."""
-    return x.type(torch.float16).view(torch.int16)
-
-
-def int16_to_float32(x: torch.Tensor) -> torch.Tensor:
-    """Converts int16 to float16, then reinterprets as float32."""
-    return x.view(torch.float16).type(torch.float32)
-=======
-def undersample(
-    dataset: Dataset, rng: Random, num_classes: int, label_column: Optional[str] = None
-) -> Dataset:
-    """Undersample a `Dataset` to the smallest class size."""
-    label_column = label_column or infer_label_column(dataset.features)
-    class_sizes = compute_class_balance(dataset, num_classes, label_column)
-    smallest_size = class_sizes.min()
-
-    # First group the active split by class
-    strata = (
-        dataset.filter(lambda ex: ex[label_column] == i)
-        for i in range(len(class_sizes))
-    )
-    # Then randomly sample `smallest_size` examples from each class and merge
-    strata = [
-        stratum.select(rng.sample(range(len(stratum)), k=smallest_size))
-        for stratum in strata
-    ]
-    dataset = assert_type(Dataset, concatenate_datasets(strata))
-
-    # Sanity check that we successfully balanced the classes
-    class_sizes = np.bincount(dataset[label_column], minlength=len(class_sizes))
-    assert np.all(class_sizes == smallest_size)
-
-    return dataset
-
-
 def get_layers(ds: DatasetDict) -> List[int]:
     """Get a list of indices of hidden layers given a `DatasetDict`."""
     layers = [
@@ -130,7 +89,6 @@
         if feat.startswith("hidden_")
     ]
     return layers
->>>>>>> 12e2c12b
 
 
 def binarize(template: Template, label: int, new_label: int, rng: Random) -> Template:
@@ -160,9 +118,5 @@
     new_template.answer_choices = (
         f"{false} ||| {true}" if new_label else f"{true} ||| {false}"
     )
-<<<<<<< HEAD
 
-    return new_template
-=======
-    return new_template, new_label
->>>>>>> 12e2c12b
+    return new_template