from .typing import assert_type
from ..promptsource.templates import Template
from datasets import (
    ClassLabel,
    Dataset,
    DatasetDict,
    Features,
    Split,
    Value,
    concatenate_datasets,
)
from random import Random
from typing import Optional, Iterable, Any
import numpy as np
import torch
import copy


def compute_class_balance(
    dataset: Dataset,
    num_classes: int,
    label_column: Optional[str] = None,
) -> np.ndarray:
    """Compute the class balance of a `Dataset`."""

    features = dataset.features
    name = dataset.info.builder_name
    if label_column is None:
        label_column = infer_label_column(dataset.features)
    elif label_column not in features:
        raise ValueError(f"{name} has no column '{label_column}'")

    class_sizes = np.bincount(dataset[label_column], minlength=num_classes)

    if not np.all(class_sizes > 0):
        missing = np.flatnonzero(class_sizes == 0).tolist()
        raise ValueError(f"{name} has missing classes: {missing}")

    return class_sizes


def get_columns_all_equal(dataset: DatasetDict) -> list[str]:
    """Get columns of a `DatasetDict`, asserting all splits have the same columns."""
    pivot, *rest = dataset.column_names.values()

    if not all(cols == pivot for cols in rest):
        raise ValueError("All splits must have the same columns")

    return pivot


def select_train_val_splits(raw_splits: Iterable[str]) -> tuple[str, str]:
    """Return splits to use for train and validation, given an Iterable of splits."""
    priorities = {
        Split.TRAIN: 0,
        Split.VALIDATION: 1,
        Split.TEST: 2,
    }
    splits = sorted(raw_splits, key=lambda k: priorities.get(k, 100))  # type: ignore
    assert len(splits) >= 2, "Must have at least two of train, val, and test splits"

    return tuple(splits[:2])


def infer_label_column(features: Features) -> str:
    """Return the unique `ClassLabel` column in a `Dataset`.

    Returns:
        The name of the unique label column.
    Raises:
        ValueError: If there are no `ClassLabel` columns, or if there are multiple.
    """
    label_cols = [
        col for col, dtype in features.items() if isinstance(dtype, ClassLabel)
    ]
    if not label_cols:
        raise ValueError("Dataset has no label column")
    elif len(label_cols) > 1:
        raise ValueError(
            f"Dataset has multiple label columns {label_cols}; specify "
            f"label_column to disambiguate"
        )
    else:
        return assert_type(str, label_cols[0])


def infer_num_classes(label_feature: Any) -> int:
    """Return the number of classes in a `Dataset`.

    Returns:
        The number of classes.
    Raises:
        ValueError: If the label column is not a `ClassLabel` or `Value('bool')`.
    """
    if isinstance(label_feature, ClassLabel):
        # We piggyback on the ClassLabel feature type to get the number of classes
        return label_feature.num_classes  # type: ignore
    elif isinstance(label_feature, Value) and label_feature.dtype == "bool":
        return 2
    else:
        raise ValueError(
            f"Can't infer number of classes from label column "
            f"of type {label_feature}"
        )


def undersample(
    dataset: Dataset, rng: Random, num_classes: int, label_column: Optional[str] = None
) -> Dataset:
    """Undersample a `Dataset` to the smallest class size."""
    label_column = label_column or infer_label_column(dataset.features)
    class_sizes = compute_class_balance(dataset, num_classes, label_column)
    smallest_size = class_sizes.min()

    # First group the active split by class
    strata = (
        dataset.filter(lambda ex: ex[label_column] == i)
        for i in range(len(class_sizes))
    )
    # Then randomly sample `smallest_size` examples from each class and merge
    strata = [
        stratum.select(rng.sample(range(len(stratum)), k=smallest_size))
        for stratum in strata
    ]
    dataset = assert_type(Dataset, concatenate_datasets(strata))

    # Sanity check that we successfully balanced the classes
    class_sizes = np.bincount(dataset[label_column], minlength=len(class_sizes))
    assert np.all(class_sizes == smallest_size)

    return dataset


def float32_to_int16(x: torch.Tensor) -> torch.Tensor:
    """Converts float32 to float16, then reinterprets as int16."""
    return x.type(torch.float16).view(torch.int16)


def int16_to_float32(x: torch.Tensor) -> torch.Tensor:
    """Converts int16 to float16, then reinterprets as float32."""
    return x.view(torch.float16).type(torch.float32)


def apply_template(template: Template, example: dict) -> str:
    """Concatenate question and answer if answer is not empty or whitespace."""
    q, a = template.apply(example)

    # if the jinja template already adds whitespace, don't add more
    sep = "" if not q or q[-1].isspace() or not a or a[0].isspace() else " "
    return f"{q}{sep}{a}" if a and not a.isspace() else q


<<<<<<< HEAD
def binarize(template: Template, label: int, new_label: int, rng: Random) -> tuple[Template, int]:
=======
def binarize(
    template: Template, label: int, new_label: int, rng: Random
) -> tuple[Template, int]:
>>>>>>> b35afe87
    """Binarize a template with >2 answer choices, returning a new template and label.

    Returns:
        `new_template`:
            A deepcopy of the original template with with 2 answer choices, one of
            which is the true answer and the other is a random false answer.
        `new_label`:
            the index of the true answer into `new_template.answer_choices`
    """
    answer_choices = assert_type(str, template.answer_choices).split(" ||| ")
    assert len(answer_choices) > 2

    true = answer_choices[label]
    false = rng.choice([c for c in answer_choices if c != true])

    assert new_label in (0, 1)
    new_template = copy.deepcopy(template)
    new_template.answer_choices = (
        f"{false} ||| {true}" if new_label else f"{true} ||| {false}"
    )

    return new_template, new_label<|MERGE_RESOLUTION|>--- conflicted
+++ resolved
@@ -150,13 +150,9 @@
     return f"{q}{sep}{a}" if a and not a.isspace() else q
 
 
-<<<<<<< HEAD
-def binarize(template: Template, label: int, new_label: int, rng: Random) -> tuple[Template, int]:
-=======
 def binarize(
     template: Template, label: int, new_label: int, rng: Random
 ) -> tuple[Template, int]:
->>>>>>> b35afe87
     """Binarize a template with >2 answer choices, returning a new template and label.
 
     Returns:
