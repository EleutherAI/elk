import copy
from random import Random
from typing import Any, Iterable, List

from datasets import (
    ClassLabel,
    DatasetDict,
    Features,
    IterableDataset,
    Split,
    Value,
)
<<<<<<< HEAD
from random import Random
from itertools import islice
from typing import Iterable, List, Any
import copy
=======

from ..promptsource.templates import Template
from .typing import assert_type
>>>>>>> 7f0aaf17


def get_columns_all_equal(dataset: DatasetDict) -> list[str]:
    """Get columns of a `DatasetDict`, asserting all splits have the same columns."""
    pivot, *rest = dataset.column_names.values()

    if not all(cols == pivot for cols in rest):
        raise ValueError("All splits must have the same columns")

    return pivot


def select_train_val_splits(raw_splits: Iterable[str]) -> tuple[str, str]:
    """Return splits to use for train and validation, given an Iterable of splits."""

    priorities = {
        Split.TRAIN: 0,
        Split.VALIDATION: 1,
        Split.TEST: 2,
    }

    splits = sorted(raw_splits, key=lambda k: priorities.get(k, 100))  # type: ignore
    assert len(splits) >= 2, "Must have at least two of train, val, and test splits"

    return tuple(splits[:2])


def infer_label_column(features: Features) -> str:
    """Return the unique `ClassLabel` column in a `Dataset`.

    Returns:
        The name of the unique label column.
    Raises:
        ValueError: If there are no `ClassLabel` columns, or if there are multiple.
    """
    label_cols = [
        col for col, dtype in features.items() if isinstance(dtype, ClassLabel)
    ]
    if not label_cols:
        raise ValueError("Dataset has no label column")
    elif len(label_cols) > 1:
        raise ValueError(
            f"Dataset has multiple label columns {label_cols}; specify "
            f"label_column to disambiguate"
        )
    else:
        return assert_type(str, label_cols[0])


def infer_num_classes(label_feature: Any) -> int:
    """Return the number of classes in a `Dataset`.

    Returns:
        The number of classes.
    Raises:
        ValueError: If the label column is not a `ClassLabel` or `Value('bool')`.
    """
    if isinstance(label_feature, ClassLabel):
        # We piggyback on the ClassLabel feature type to get the number of classes
        return label_feature.num_classes  # type: ignore
    elif isinstance(label_feature, Value) and label_feature.dtype == "bool":
        return 2
    else:
        raise ValueError(
            f"Can't infer number of classes from label column "
            f"of type {label_feature}"
        )


def get_layers(ds: DatasetDict) -> List[int]:
    """Get a list of indices of hidden layers given a `DatasetDict`."""
    layers = [
        int(feat[len("hidden_") :])
        for feat in ds["train"].features
        if feat.startswith("hidden_")
    ]
    return layers


def binarize(template: Template, label: int, new_label: int, rng: Random) -> Template:
    """Binarize a template with >2 answer choices, returning a new template and label.

    Returns:
        `new_template`:
            A deepcopy of the original template with with 2 answer choices, one of
            which is the true answer and the other is a random false answer.
        `new_label`:
            the index of the true answer into `new_template.answer_choices`
    """

    # TODO: it would be nice in the future to binarize exhaustively so we're not
    # cheating here (since this step requires a label). e.g. this function would
    # also take a candidate answer and the template would ask whether the candidate
    # answer is true or false. This would require rewriting the jinja templates though.
    answer_choices = assert_type(str, template.answer_choices).split(" ||| ")
    assert len(answer_choices) > 2

    true = answer_choices[label]
    false = rng.choice([c for c in answer_choices if c != true])

    assert new_label in (0, 1)

    new_template = copy.deepcopy(template)
    new_template.answer_choices = (
        f"{false} ||| {true}" if new_label else f"{true} ||| {false}"
    )

    return new_template


def is_streamable(ds: IterableDataset, max_examples: int) -> bool:
    """Checks that the first `max_examples` are not all of the same label.

    Note that when streaming we can only approximately shuffle the dataset
    using a buffer. Streaming shuffling is NOT an adequate shuffle for
    datasets like IMDB, which are sorted by label.
    """
    label_column = infer_label_column(assert_type(Features, ds.features))
    labels = [ex[label_column] for ex in islice(ds, max_examples)]
    return len(set(labels)) > 1<|MERGE_RESOLUTION|>--- conflicted
+++ resolved
@@ -1,4 +1,5 @@
 import copy
+from itertools import islice
 from random import Random
 from typing import Any, Iterable, List
 
@@ -10,16 +11,9 @@
     Split,
     Value,
 )
-<<<<<<< HEAD
-from random import Random
-from itertools import islice
-from typing import Iterable, List, Any
-import copy
-=======
 
 from ..promptsource.templates import Template
 from .typing import assert_type
->>>>>>> 7f0aaf17
 
 
 def get_columns_all_equal(dataset: DatasetDict) -> list[str]:
