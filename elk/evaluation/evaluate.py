from collections import defaultdict
from dataclasses import dataclass

import pandas as pd
import torch
from simple_parsing.helpers import field

<<<<<<< HEAD
from ..files import elk_reporter_dir
=======
from ..files import elk_reporter_dir, transfer_eval_directory
>>>>>>> af544965
from ..metrics import evaluate_preds
from ..run import Run
from ..training import Reporter


@dataclass
class Eval(Run):
    """Full specification of a reporter evaluation run."""
<<<<<<< HEAD

    source: str = field(default="", positional=True)
    skip_supervised: bool = False

    def __post_init__(self):
        assert self.source, "Must specify a source experiment."

        transfer_dir = elk_reporter_dir() / self.source / "transfer_eval"
        self.out_dir = transfer_dir / "+".join(self.data.prompts.datasets)

    def apply_to_layer(
        self, layer: int, devices: list[str], world_size: int
    ) -> dict[str, pd.DataFrame]:
=======

    source: str = field(default="", positional=True)
    skip_supervised: bool = False

    def __post_init__(self):
        assert self.source, "Must specify a source experiment."

        # Set the output directory to the transfer directory if it's not specified
        self.out_dir = (
            transfer_eval_directory(self.source)
            if self.out_dir is None
            else self.out_dir
        )

    def apply_to_layer(
        self, layer: int, devices: list[str], world_size: int
    ) -> pd.DataFrame:
>>>>>>> af544965
        """Evaluate a single reporter on a single layer."""
        device = self.get_device(devices, world_size)
        val_output = self.prepare_data(device, layer, "val")

        experiment_dir = elk_reporter_dir() / self.source

        reporter_path = experiment_dir / "reporters" / f"layer_{layer}.pt"
        reporter: Reporter = torch.load(reporter_path, map_location=device)
        reporter.eval()

        row_bufs = defaultdict(list)
        for ds_name, (val_h, val_gt, _) in val_output.items():
            meta = {"dataset": ds_name, "layer": layer}

            val_result = evaluate_preds(val_gt, reporter(val_h))
            row_bufs["eval"].append({**meta, **val_result.to_dict()})

            lr_dir = experiment_dir / "lr_models"
            if not self.skip_supervised and lr_dir.exists():
                with open(lr_dir / f"layer_{layer}.pt", "rb") as f:
<<<<<<< HEAD
                    lr_models = torch.load(f, map_location=device)
                    if not isinstance(lr_models, list):  # backward compatibility
                        lr_models = [lr_models]

                for i, model in enumerate(lr_models):
                    model.eval()
                    lr_result = evaluate_preds(val_gt, model(val_h))
                    row_bufs["lr_eval"].append(
                        {"inlp_iter": i, **meta, **lr_result.to_dict()}
                    )

        return {k: pd.DataFrame(v) for k, v in row_bufs.items()}
=======
                    lr_model = torch.load(f, map_location=device).eval()

                lr_result = evaluate_preds(val_gt, lr_model(val_h))
                stats_row.update(lr_result.to_dict(prefix="lr_"))

            row_buf.append(stats_row)

        return pd.DataFrame.from_records(row_buf)
>>>>>>> af544965
<|MERGE_RESOLUTION|>--- conflicted
+++ resolved
@@ -5,11 +5,7 @@
 import torch
 from simple_parsing.helpers import field
 
-<<<<<<< HEAD
-from ..files import elk_reporter_dir
-=======
 from ..files import elk_reporter_dir, transfer_eval_directory
->>>>>>> af544965
 from ..metrics import evaluate_preds
 from ..run import Run
 from ..training import Reporter
@@ -18,21 +14,6 @@
 @dataclass
 class Eval(Run):
     """Full specification of a reporter evaluation run."""
-<<<<<<< HEAD
-
-    source: str = field(default="", positional=True)
-    skip_supervised: bool = False
-
-    def __post_init__(self):
-        assert self.source, "Must specify a source experiment."
-
-        transfer_dir = elk_reporter_dir() / self.source / "transfer_eval"
-        self.out_dir = transfer_dir / "+".join(self.data.prompts.datasets)
-
-    def apply_to_layer(
-        self, layer: int, devices: list[str], world_size: int
-    ) -> dict[str, pd.DataFrame]:
-=======
 
     source: str = field(default="", positional=True)
     skip_supervised: bool = False
@@ -49,8 +30,7 @@
 
     def apply_to_layer(
         self, layer: int, devices: list[str], world_size: int
-    ) -> pd.DataFrame:
->>>>>>> af544965
+    ) -> dict[str, pd.DataFrame]:
         """Evaluate a single reporter on a single layer."""
         device = self.get_device(devices, world_size)
         val_output = self.prepare_data(device, layer, "val")
@@ -71,7 +51,6 @@
             lr_dir = experiment_dir / "lr_models"
             if not self.skip_supervised and lr_dir.exists():
                 with open(lr_dir / f"layer_{layer}.pt", "rb") as f:
-<<<<<<< HEAD
                     lr_models = torch.load(f, map_location=device)
                     if not isinstance(lr_models, list):  # backward compatibility
                         lr_models = [lr_models]
@@ -83,14 +62,4 @@
                         {"inlp_iter": i, **meta, **lr_result.to_dict()}
                     )
 
-        return {k: pd.DataFrame(v) for k, v in row_bufs.items()}
-=======
-                    lr_model = torch.load(f, map_location=device).eval()
-
-                lr_result = evaluate_preds(val_gt, lr_model(val_h))
-                stats_row.update(lr_result.to_dict(prefix="lr_"))
-
-            row_buf.append(stats_row)
-
-        return pd.DataFrame.from_records(row_buf)
->>>>>>> af544965
+        return {k: pd.DataFrame(v) for k, v in row_bufs.items()}