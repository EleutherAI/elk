from collections import defaultdict
from dataclasses import dataclass
from pathlib import Path
from typing import Any, Literal

import pandas as pd
import torch
from simple_parsing.helpers import field
from torch import Tensor

from ..files import elk_reporter_dir
from ..metrics import evaluate_preds
from ..run import Run
from ..training.multi_reporter import MultiReporter, SingleReporter
from ..utils import Color
from ..utils.types import PromptEnsembling


@dataclass(kw_only=True)
class Eval(Run):
    """Full specification of a reporter evaluation run."""

    source: Path = field(positional=True)
    skip_supervised: bool = False

    def __post_init__(self):
        # Set our output directory before super().execute() does
        if not self.out_dir:
            root = elk_reporter_dir() / self.source
            self.out_dir = root / "transfer" / "+".join(self.data.datasets)

    def execute(self, highlight_color: Color = "cyan"):
        return super().execute(highlight_color, split_type="val")

    @torch.inference_mode()
    def apply_to_layer(
<<<<<<< HEAD
        self, layer: int, devices: list[str], world_size: int, probe_per_prompt: bool
    ) -> tuple[dict, list[list[dict[str, Tensor | Any]]]]:
=======
        self, layer: int, devices: list[str], world_size: int
    ) -> tuple[dict[str, pd.DataFrame], list[dict]]:
>>>>>>> 5952b4b5
        """Evaluate a single reporter on a single layer."""
        device = self.get_device(devices, world_size)
        val_output = self.prepare_data(device, layer, "val")

        experiment_dir = elk_reporter_dir() / self.source

        def load_reporter() -> SingleReporter | MultiReporter:
            # check if experiment_dir / "reporters" has .pt files
            first = next((experiment_dir / "reporters").iterdir())
            if not first.suffix == ".pt":
                return MultiReporter.load(
                    experiment_dir / "reporters", layer, device=device
                )
            else:
                path = experiment_dir / "reporters" / f"layer_{layer}.pt"
                return torch.load(path, map_location=device)

        reporter = load_reporter()

        row_bufs = defaultdict(list)

<<<<<<< HEAD
        def eval_all(
            reporter: SingleReporter | MultiReporter,
            prompt_index: int | Literal["multi"] | None = None,
            i: int = 0,
        ):
            prompt_index_dict = (
                {"prompt_index": prompt_index} if prompt_index is not None else {}
            )
            layer_outputs = []
            for ds_name, (val_h, val_gt, val_lm_preds) in val_output.items():
                meta = {"dataset": ds_name, "layer": layer}
                if isinstance(prompt_index, int):
                    val_credences = reporter(val_h[:, [i], :, :])
                else:
                    val_credences = reporter(val_h)

                layer_outputs.append(
                    {**meta, "val_gt": val_gt, "val_credences": val_credences}
=======
        layer_output = []
        for ds_name, (val_h, val_gt, _) in val_output.items():
            meta = {"dataset": ds_name, "layer": layer}

            val_credences = reporter(val_h)
            layer_output.append(
                {**meta, "val_gt": val_gt, "val_credences": val_credences}
            )
            for prompt_ensembling in PromptEnsembling.all():
                row_bufs["eval"].append(
                    {
                        **meta,
                        "prompt_ensembling": prompt_ensembling.value,
                        **evaluate_preds(
                            val_gt, val_credences, prompt_ensembling
                        ).to_dict(),
                    }
>>>>>>> 5952b4b5
                )

                for ensembling in PromptEnsembling.all():
                    row_bufs["eval"].append(
                        {
                            **meta,
                            "ensembling": ensembling.value,
                            **evaluate_preds(
                                val_gt, val_credences, ensembling.value
                            ).to_dict(),
                            **prompt_index_dict,
                        }
                    )

                    if val_lm_preds is not None:
                        row_bufs["lm_eval"].append(
                            {
<<<<<<< HEAD
                                **meta,
                                "ensembling": ensembling.value,
                                **evaluate_preds(
                                    val_gt, val_lm_preds, ensembling.value
=======
                                "prompt_ensembling": prompt_ensembling.value,
                                "inlp_iter": i,
                                **meta,
                                **evaluate_preds(
                                    val_gt, model(val_h), prompt_ensembling
>>>>>>> 5952b4b5
                                ).to_dict(),
                            }
                        )

<<<<<<< HEAD
                    lr_dir = experiment_dir / "lr_models"
                    if not self.skip_supervised and lr_dir.exists():
                        with open(lr_dir / f"layer_{layer}.pt", "rb") as f:
                            lr_models = torch.load(f, map_location=device)
                            if not isinstance(
                                lr_models, list
                            ):  # backward compatibility
                                lr_models = [lr_models]

                            for i, model in enumerate(lr_models):
                                model.eval()
                                row_bufs["lr_eval"].append(
                                    {
                                        "ensembling": ensembling.value,
                                        "inlp_iter": i,
                                        **meta,
                                        **evaluate_preds(
                                            val_gt, model(val_h), ensembling
                                        ).to_dict(),
                                    }
                                )
                return layer_outputs

        layer_outputs = []
        if isinstance(reporter, MultiReporter):
            # eg.
            # prompt_indices       = 0 1 5 9
            # i of the data passed = 0 1 2 3
            for i, res in enumerate(reporter.reporter_w_infos):
                layer_outputs.append(eval_all(res.model, res.prompt_index, i))
            layer_outputs.append(eval_all(reporter, "multi"))
        else:
            layer_outputs.append(eval_all(reporter))

        return {k: pd.DataFrame(v) for k, v in row_bufs.items()}, layer_outputs
=======
        return ({k: pd.DataFrame(v) for k, v in row_bufs.items()}, layer_output)
>>>>>>> 5952b4b5
<|MERGE_RESOLUTION|>--- conflicted
+++ resolved
@@ -34,13 +34,8 @@
 
     @torch.inference_mode()
     def apply_to_layer(
-<<<<<<< HEAD
         self, layer: int, devices: list[str], world_size: int, probe_per_prompt: bool
     ) -> tuple[dict, list[list[dict[str, Tensor | Any]]]]:
-=======
-        self, layer: int, devices: list[str], world_size: int
-    ) -> tuple[dict[str, pd.DataFrame], list[dict]]:
->>>>>>> 5952b4b5
         """Evaluate a single reporter on a single layer."""
         device = self.get_device(devices, world_size)
         val_output = self.prepare_data(device, layer, "val")
@@ -62,7 +57,6 @@
 
         row_bufs = defaultdict(list)
 
-<<<<<<< HEAD
         def eval_all(
             reporter: SingleReporter | MultiReporter,
             prompt_index: int | Literal["multi"] | None = None,
@@ -81,25 +75,6 @@
 
                 layer_outputs.append(
                     {**meta, "val_gt": val_gt, "val_credences": val_credences}
-=======
-        layer_output = []
-        for ds_name, (val_h, val_gt, _) in val_output.items():
-            meta = {"dataset": ds_name, "layer": layer}
-
-            val_credences = reporter(val_h)
-            layer_output.append(
-                {**meta, "val_gt": val_gt, "val_credences": val_credences}
-            )
-            for prompt_ensembling in PromptEnsembling.all():
-                row_bufs["eval"].append(
-                    {
-                        **meta,
-                        "prompt_ensembling": prompt_ensembling.value,
-                        **evaluate_preds(
-                            val_gt, val_credences, prompt_ensembling
-                        ).to_dict(),
-                    }
->>>>>>> 5952b4b5
                 )
 
                 for ensembling in PromptEnsembling.all():
@@ -117,23 +92,14 @@
                     if val_lm_preds is not None:
                         row_bufs["lm_eval"].append(
                             {
-<<<<<<< HEAD
                                 **meta,
                                 "ensembling": ensembling.value,
                                 **evaluate_preds(
                                     val_gt, val_lm_preds, ensembling.value
-=======
-                                "prompt_ensembling": prompt_ensembling.value,
-                                "inlp_iter": i,
-                                **meta,
-                                **evaluate_preds(
-                                    val_gt, model(val_h), prompt_ensembling
->>>>>>> 5952b4b5
                                 ).to_dict(),
                             }
                         )
 
-<<<<<<< HEAD
                     lr_dir = experiment_dir / "lr_models"
                     if not self.skip_supervised and lr_dir.exists():
                         with open(lr_dir / f"layer_{layer}.pt", "rb") as f:
@@ -157,6 +123,45 @@
                                 )
                 return layer_outputs
 
+        layer_output = []
+        for ds_name, (val_h, val_gt, _) in val_output.items():
+            meta = {"dataset": ds_name, "layer": layer}
+
+            val_credences = reporter(val_h)
+            layer_output.append(
+                {**meta, "val_gt": val_gt, "val_credences": val_credences}
+            )
+            for prompt_ensembling in PromptEnsembling.all():
+                row_bufs["eval"].append(
+                    {
+                        **meta,
+                        "prompt_ensembling": prompt_ensembling.value,
+                        **evaluate_preds(
+                            val_gt, val_credences, prompt_ensembling
+                        ).to_dict(),
+                    }
+                )
+
+                lr_dir = experiment_dir / "lr_models"
+                if not self.skip_supervised and lr_dir.exists():
+                    with open(lr_dir / f"layer_{layer}.pt", "rb") as f:
+                        lr_models = torch.load(f, map_location=device)
+                        if not isinstance(lr_models, list):  # backward compatibility
+                            lr_models = [lr_models]
+
+                    for i, model in enumerate(lr_models):
+                        model.eval()
+                        row_bufs["lr_eval"].append(
+                            {
+                                "prompt_ensembling": prompt_ensembling.value,
+                                "inlp_iter": i,
+                                **meta,
+                                **evaluate_preds(
+                                    val_gt, model(val_h), prompt_ensembling
+                                ).to_dict(),
+                            }
+                        )
+
         layer_outputs = []
         if isinstance(reporter, MultiReporter):
             # eg.
@@ -168,7 +173,4 @@
         else:
             layer_outputs.append(eval_all(reporter))
 
-        return {k: pd.DataFrame(v) for k, v in row_bufs.items()}, layer_outputs
-=======
-        return ({k: pd.DataFrame(v) for k, v in row_bufs.items()}, layer_output)
->>>>>>> 5952b4b5
+        return {k: pd.DataFrame(v) for k, v in row_bufs.items()}, layer_outputs