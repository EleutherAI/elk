from collections import defaultdict
from dataclasses import dataclass
from pathlib import Path

import pandas as pd
import torch
from simple_parsing.helpers import field

from ..files import elk_reporter_dir
from ..metrics import evaluate_preds
from ..run import Run
from ..training import Reporter
from ..utils import Color


@dataclass(kw_only=True)
class Eval(Run):
    """Full specification of a reporter evaluation run."""

    source: Path = field(positional=True)
    skip_supervised: bool = False

    def __post_init__(self):
        # Set our output directory before super().execute() does
        if not self.out_dir:
            root = elk_reporter_dir() / self.source
            self.out_dir = root / "transfer" / "+".join(self.data.datasets)

    def execute(self, highlight_color: Color = "cyan"):
        return super().execute(highlight_color, split_type="val")

    @torch.inference_mode()
    def apply_to_layer(
        self, layer: int, devices: list[str], world_size: int
    ) -> tuple[dict[str, pd.DataFrame], list[dict]]:
        """Evaluate a single reporter on a single layer."""
        device = self.get_device(devices, world_size)
        val_output = self.prepare_data(device, layer, "val")

        experiment_dir = elk_reporter_dir() / self.source

        reporter_path = experiment_dir / "reporters" / f"layer_{layer}.pt"
        reporter = Reporter.load(reporter_path, map_location=device)
        reporter.eval()

        row_bufs = defaultdict(list)

        layer_outputs = []
        for ds_name, (val_h, val_gt, _) in val_output.items():
            meta = {"dataset": ds_name, "layer": layer}

            val_credences = reporter(val_h)
            layer_outputs.append(
                {**meta, "val_gt": val_gt, "val_credences": val_credences}
            )
<<<<<<< HEAD

=======
>>>>>>> 2156ad83
            for mode in ("none", "partial", "full"):
                row_bufs["eval"].append(
                    {
                        **meta,
                        "ensembling": mode,
                        **evaluate_preds(val_gt, val_credences, mode).to_dict(),
                    }
                )

                lr_dir = experiment_dir / "lr_models"
                if not self.skip_supervised and lr_dir.exists():
                    with open(lr_dir / f"layer_{layer}.pt", "rb") as f:
                        lr_models = torch.load(f, map_location=device)
                        if not isinstance(lr_models, list):  # backward compatibility
                            lr_models = [lr_models]

                    for i, model in enumerate(lr_models):
                        model.eval()
                        row_bufs["lr_eval"].append(
                            {
                                "ensembling": mode,
                                "inlp_iter": i,
                                **meta,
                                **evaluate_preds(val_gt, model(val_h), mode).to_dict(),
                            }
                        )

        return ({k: pd.DataFrame(v) for k, v in row_bufs.items()}, layer_outputs)<|MERGE_RESOLUTION|>--- conflicted
+++ resolved
@@ -53,10 +53,6 @@
             layer_outputs.append(
                 {**meta, "val_gt": val_gt, "val_credences": val_credences}
             )
-<<<<<<< HEAD
-
-=======
->>>>>>> 2156ad83
             for mode in ("none", "partial", "full"):
                 row_bufs["eval"].append(
                     {
