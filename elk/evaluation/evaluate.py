--- conflicted
+++ resolved
@@ -4,12 +4,7 @@
 import torch
 from simple_parsing.helpers import field
 
-<<<<<<< HEAD
-from ..extraction.extraction import Extract
-from ..files import elk_reporter_dir, transfer_eval_directory
-=======
 from ..files import elk_reporter_dir
->>>>>>> 60592e8a
 from ..metrics import evaluate_preds
 from ..run import Run
 from ..training import Reporter
@@ -21,24 +16,6 @@
 
     source: str = field(default="", positional=True)
     skip_supervised: bool = False
-<<<<<<< HEAD
-
-    disable_cache: bool = field(default=False, to_dict=False)
-
-    def execute(self):
-        transfer_dir = transfer_eval_directory(source=self.source)
-        for dataset in self.data.prompts.datasets:
-            run = Evaluate(cfg=self, out_dir=transfer_dir / dataset)
-            run.evaluate()
-
-
-@dataclass
-class Evaluate(Run):
-    cfg: Eval
-
-    def evaluate_reporter(
-        self, layer: int, devices: list[str], world_size: int = 1
-=======
 
     def __post_init__(self):
         assert self.source, "Must specify a source experiment."
@@ -48,7 +25,6 @@
 
     def apply_to_layer(
         self, layer: int, devices: list[str], world_size: int
->>>>>>> 60592e8a
     ) -> pd.DataFrame:
         """Evaluate a single reporter on a single layer."""
         device = self.get_device(devices, world_size)
