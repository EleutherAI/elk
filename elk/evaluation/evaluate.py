--- conflicted
+++ resolved
@@ -35,40 +35,18 @@
         device = self.get_device(devices, world_size)
         val_output = self.prepare_data(device, layer, "val")
 
-<<<<<<< HEAD
-        _, _, test_x0, test_x1, _, test_labels, train_text_inputs, test_text_inputs = self.prepare_data(
-            device,
-            layer,
-        )
-=======
         experiment_dir = elk_reporter_dir() / self.source
->>>>>>> 025de021
 
         reporter_path = experiment_dir / "reporters" / f"layer_{layer}.pt"
         reporter: Reporter = torch.load(reporter_path, map_location=device)
         reporter.eval()
 
-<<<<<<< HEAD
-        test_result, cal_preds, raw_preds = reporter.score(
-            test_labels,
-            test_x0,
-            test_x1,
-        )
-
-        return EvalLog(
-            layer=layer,
-            eval_result=test_result,
-            proposition_results={"cal_preds": cal_preds.cpu(), "raw_preds": raw_preds.cpu(), 
-                                 "test_labels": test_labels.cpu(), "test_text_inputs": test_text_inputs},
-        )
-=======
         row_bufs = defaultdict(list)
         for ds_name, (val_h, val_gt, _) in val_output.items():
             meta = {"dataset": ds_name, "layer": layer}
 
             val_result = evaluate_preds(val_gt, reporter(val_h))
             row_bufs["eval"].append({**meta, **val_result.to_dict()})
->>>>>>> 025de021
 
             lr_dir = experiment_dir / "lr_models"
             if not self.skip_supervised and lr_dir.exists():
