--- conflicted
+++ resolved
@@ -9,12 +9,8 @@
 
 from ..files import elk_reporter_dir
 from ..metrics import evaluate_preds
-<<<<<<< HEAD
 from ..run import LayerApplied, LayerOutput, Run
-=======
-from ..run import Run
 from ..training.multi_reporter import MultiReporter, SingleReporter
->>>>>>> 785537b4
 from ..utils import Color
 from ..utils.types import PromptEnsembling
 
@@ -39,13 +35,8 @@
 
     @torch.inference_mode()
     def apply_to_layer(
-<<<<<<< HEAD
-        self, layer: int, devices: list[str], world_size: int
+        self, layer: int, devices: list[str], world_size: int, probe_per_prompt: bool
     ) -> LayerApplied:
-=======
-        self, layer: int, devices: list[str], world_size: int, probe_per_prompt: bool
-    ) -> dict[str, pd.DataFrame]:
->>>>>>> 785537b4
         """Evaluate a single reporter on a single layer."""
         device = self.get_device(devices, world_size)
         val_output = self.prepare_data(device, layer, "val")
@@ -66,61 +57,8 @@
         reporter = load_reporter()
 
         row_bufs = defaultdict(list)
-<<<<<<< HEAD
 
         layer_outputs: list[LayerOutput] = []
-
-        for ds_name, (val_h, val_gt, val_lm_preds) in val_output.items():
-            meta = {"dataset": ds_name, "layer": layer}
-
-            val_credences = reporter(val_h)
-
-            layer_outputs.append(LayerOutput(val_gt, val_credences, meta))
-            for prompt_ensembling in PromptEnsembling.all():
-                row_bufs["eval"].append(
-                    {
-                        **meta,
-                        PROMPT_ENSEMBLING: prompt_ensembling.value,
-                        **evaluate_preds(
-                            val_gt, val_credences, prompt_ensembling
-                        ).to_dict(),
-                    }
-                )
-
-                if val_lm_preds is not None:
-                    row_bufs["lm_eval"].append(
-                        {
-                            **meta,
-                            PROMPT_ENSEMBLING: prompt_ensembling.value,
-                            **evaluate_preds(
-                                val_gt, val_lm_preds, prompt_ensembling
-                            ).to_dict(),
-                        }
-                    )
-
-                lr_dir = experiment_dir / "lr_models"
-                if not self.skip_supervised and lr_dir.exists():
-                    with open(lr_dir / f"layer_{layer}.pt", "rb") as f:
-                        lr_models = torch.load(f, map_location=device)
-                        if not isinstance(lr_models, list):  # backward compatibility
-                            lr_models = [lr_models]
-
-                    for i, model in enumerate(lr_models):
-                        model.eval()
-                        row_bufs["lr_eval"].append(
-                            {
-                                PROMPT_ENSEMBLING: prompt_ensembling.value,
-                                "inlp_iter": i,
-                                **meta,
-                                **evaluate_preds(
-                                    val_gt, model(val_h), prompt_ensembling
-                                ).to_dict(),
-                            }
-                        )
-        return LayerApplied(
-            layer_outputs, {k: pd.DataFrame(v) for k, v in row_bufs.items()}
-        )
-=======
 
         def eval_all(
             reporter: SingleReporter | MultiReporter,
@@ -130,19 +68,30 @@
             prompt_index_dict = (
                 {"prompt_index": prompt_index} if prompt_index is not None else {}
             )
-            for ds_name, (val_h, val_gt, _) in val_output.items():
+            for ds_name, (val_h, val_gt, val_lm_preds) in val_output.items():
                 meta = {"dataset": ds_name, "layer": layer}
                 val_credences = reporter(val_h[:, [i], :, :])
-
-                for mode in ("none", "partial", "full"):
+                layer_outputs.append(LayerOutput(val_gt, val_credences, meta))
+                for prompt_ensembling in PromptEnsembling.all():
                     row_bufs["eval"].append(
                         {
                             **meta,
-                            "ensembling": mode,
-                            **evaluate_preds(val_gt, val_credences, mode).to_dict(),
+                            PROMPT_ENSEMBLING: prompt_ensembling.value,
+                            **evaluate_preds(val_gt, val_credences, prompt_ensembling).to_dict(),
                             **prompt_index_dict,
                         }
                     )
+
+                    if val_lm_preds is not None:
+                        row_bufs["lm_eval"].append(
+                            {
+                                **meta,
+                                PROMPT_ENSEMBLING: prompt_ensembling.value,
+                                **evaluate_preds(
+                                    val_gt, val_lm_preds, prompt_ensembling
+                                ).to_dict(),
+                            }
+                        )
 
                     lr_dir = experiment_dir / "lr_models"
                     if not self.skip_supervised and lr_dir.exists():
@@ -157,11 +106,11 @@
                             model.eval()
                             row_bufs["lr_eval"].append(
                                 {
-                                    "ensembling": mode,
+                                    PROMPT_ENSEMBLING: prompt_ensembling.value,
                                     "inlp_iter": i,
                                     **meta,
                                     **evaluate_preds(
-                                        val_gt, model(val_h), mode
+                                        val_gt, model(val_h), prompt_ensembling
                                     ).to_dict(),
                                 }
                             )
@@ -173,5 +122,6 @@
         else:
             eval_all(reporter)
 
-        return {k: pd.DataFrame(v) for k, v in row_bufs.items()}
->>>>>>> 785537b4
+        return LayerApplied(
+            layer_outputs, {k: pd.DataFrame(v) for k, v in row_bufs.items()}
+        )