--- conflicted
+++ resolved
@@ -1,24 +1,15 @@
+from ..extraction import Extract
+from ..files import elk_reporter_dir
+from ..run import Run
+from ..training import Reporter
+from ..utils import select_usable_devices
+from .evaluate_log import EvalLog
 from dataclasses import dataclass
 from functools import partial
 from pathlib import Path
+from simple_parsing.helpers import Serializable, field
 from typing import Callable, Literal, Optional
-
 import torch
-from simple_parsing.helpers import Serializable, field
-
-from elk.evaluation.evaluate_log import EvalLog
-from elk.extraction import Extract
-from elk.run import Run
-from elk.training import Reporter
-
-from ..files import elk_reporter_dir
-<<<<<<< HEAD
-from ..utils import select_usable_devices
-=======
-from ..utils import (
-    select_usable_devices,
-)
->>>>>>> 90755b66
 
 
 @dataclass
