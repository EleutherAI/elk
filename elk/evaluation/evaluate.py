--- conflicted
+++ resolved
@@ -1,11 +1,12 @@
 from collections import defaultdict
 from dataclasses import dataclass
 from pathlib import Path
-from typing import Literal
+from typing import Any, Literal
 
 import pandas as pd
 import torch
 from simple_parsing.helpers import field
+from torch import Tensor
 
 from ..files import elk_reporter_dir
 from ..metrics import evaluate_preds
@@ -33,13 +34,8 @@
 
     @torch.inference_mode()
     def apply_to_layer(
-<<<<<<< HEAD
-        self, layer: int, devices: list[str], world_size: int
-    ) -> tuple[dict[str, pd.DataFrame], list[dict]]:
-=======
         self, layer: int, devices: list[str], world_size: int, probe_per_prompt: bool
-    ) -> dict[str, pd.DataFrame]:
->>>>>>> 785537b4
+    ) -> tuple[dict, list[list[dict[str, Tensor | Any]]]]:
         """Evaluate a single reporter on a single layer."""
         device = self.get_device(devices, world_size)
         val_output = self.prepare_data(device, layer, "val")
@@ -60,45 +56,6 @@
         reporter = load_reporter()
 
         row_bufs = defaultdict(list)
-<<<<<<< HEAD
-
-        layer_outputs = []
-        for ds_name, (val_h, val_gt, _) in val_output.items():
-            meta = {"dataset": ds_name, "layer": layer}
-
-            val_credences = reporter(val_h)
-            layer_outputs.append(
-                {**meta, "val_gt": val_gt, "val_credences": val_credences}
-            )
-            for ensembling in PromptEnsembling.all():
-                row_bufs["eval"].append(
-                    {
-                        **meta,
-                        "ensembling": ensembling.value,
-                        **evaluate_preds(val_gt, val_credences, ensembling).to_dict(),
-                    }
-                )
-
-                lr_dir = experiment_dir / "lr_models"
-                if not self.skip_supervised and lr_dir.exists():
-                    with open(lr_dir / f"layer_{layer}.pt", "rb") as f:
-                        lr_models = torch.load(f, map_location=device)
-                        if not isinstance(lr_models, list):  # backward compatibility
-                            lr_models = [lr_models]
-
-                    for i, model in enumerate(lr_models):
-                        model.eval()
-                        row_bufs["lr_eval"].append(
-                            {
-                                "ensembling": ensembling.value,
-                                "inlp_iter": i,
-                                **meta,
-                                **evaluate_preds(
-                                    val_gt, model(val_h), ensembling
-                                ).to_dict(),
-                            }
-                        )
-=======
 
         def eval_all(
             reporter: SingleReporter | MultiReporter,
@@ -108,16 +65,22 @@
             prompt_index_dict = (
                 {"prompt_index": prompt_index} if prompt_index is not None else {}
             )
+            layer_outputs = []
             for ds_name, (val_h, val_gt, _) in val_output.items():
                 meta = {"dataset": ds_name, "layer": layer}
                 val_credences = reporter(val_h[:, [i], :, :])
+                layer_outputs.append(
+                    {**meta, "val_gt": val_gt, "val_credences": val_credences}
+                )
 
-                for mode in ("none", "partial", "full"):
+                for ensembling in PromptEnsembling.all():
                     row_bufs["eval"].append(
                         {
                             **meta,
-                            "ensembling": mode,
-                            **evaluate_preds(val_gt, val_credences, mode).to_dict(),
+                            "ensembling": ensembling.value,
+                            **evaluate_preds(
+                                val_gt, val_credences, ensembling.value
+                            ).to_dict(),
                             **prompt_index_dict,
                         }
                     )
@@ -135,21 +98,22 @@
                             model.eval()
                             row_bufs["lr_eval"].append(
                                 {
-                                    "ensembling": mode,
+                                    "ensembling": ensembling.value,
                                     "inlp_iter": i,
                                     **meta,
                                     **evaluate_preds(
-                                        val_gt, model(val_h), mode
+                                        val_gt, model(val_h), ensembling
                                     ).to_dict(),
                                 }
                             )
+                return layer_outputs
 
+        layer_outputs = []
         if isinstance(reporter, MultiReporter):
             for i, res in enumerate(reporter.reporter_w_infos):
-                eval_all(res.model, res.prompt_index, i)
-            eval_all(reporter, "multi")
+                layer_outputs.append(eval_all(res.model, res.prompt_index, i))
+            layer_outputs.append(eval_all(reporter, "multi"))
         else:
-            eval_all(reporter)
->>>>>>> 785537b4
+            layer_outputs.append(eval_all(reporter))
 
-        return ({k: pd.DataFrame(v) for k, v in row_bufs.items()}, layer_outputs)+        return {k: pd.DataFrame(v) for k, v in row_bufs.items()}, layer_outputs