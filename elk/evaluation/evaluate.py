--- conflicted
+++ resolved
@@ -40,7 +40,6 @@
     num_gpus: int = -1
     min_gpu_mem: int | None = None
     skip_baseline: bool = False
-    concatenated_layer_offset: int = 0
 
     def execute(self):
         datasets = self.data.prompts.datasets
@@ -61,15 +60,7 @@
     ) -> pd.DataFrame:
         """Evaluate a single reporter on a single layer."""
         device = self.get_device(devices, world_size)
-<<<<<<< HEAD
-
-        _, test_h, _, test_labels, _ = self.prepare_data(
-            device,
-            layer,
-        )
-=======
         val_output = self.prepare_data(device, layer, "val")
->>>>>>> ecc53cb2
 
         experiment_dir = elk_reporter_dir() / self.cfg.source
 
@@ -77,29 +68,9 @@
         reporter: Reporter = torch.load(reporter_path, map_location=device)
         reporter.eval()
 
-<<<<<<< HEAD
-        test_result = reporter.score(test_labels, test_h)
-        stats_row = pd.Series(
-            {
-                "layer": layer,
-                **test_result._asdict(),
-            }
-        )
-
-        lr_dir = experiment_dir / "lr_models"
-        if not self.cfg.skip_baseline and lr_dir.exists():
-            lr_model = load_baseline(lr_dir, layer)
-            lr_model.eval()
-            lr_auroc, lr_acc = evaluate_baseline(
-                lr_model.cuda(), test_h.cuda(), test_labels
-=======
         row_buf = []
-        for ds_name, (val_x0, val_x1, val_gt, _) in val_output.items():
-            val_result = reporter.score(
-                val_gt,
-                val_x0,
-                val_x1,
-            )
+        for ds_name, (val_h, val_gt, _) in val_output.items():
+            val_result = reporter.score(val_gt, val_h)
 
             stats_row = pd.Series(
                 {
@@ -107,7 +78,6 @@
                     "layer": layer,
                     **val_result._asdict(),
                 }
->>>>>>> ecc53cb2
             )
 
             lr_dir = experiment_dir / "lr_models"
@@ -115,7 +85,7 @@
                 with open(lr_dir / f"layer_{layer}.pt", "rb") as f:
                     lr_model = torch.load(f, map_location=device).eval()
 
-                lr_auroc, lr_acc = evaluate_supervised(lr_model, val_x0, val_x1, val_gt)
+                lr_auroc, lr_acc = evaluate_supervised(lr_model, val_h, val_gt)
 
                 stats_row["lr_auroc"] = lr_auroc
                 stats_row["lr_acc"] = lr_acc
