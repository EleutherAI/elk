from dataclasses import dataclass
from functools import partial
from pathlib import Path
from typing import Callable, Literal, Optional

import pandas as pd
import torch
from simple_parsing.helpers import Serializable, field

<<<<<<< HEAD
from ..extraction import Extract
from ..files import elk_reporter_dir
from ..run import Run
from ..training import Reporter
=======
from ..extraction.extraction import Extract
from ..files import elk_reporter_dir, memorably_named_dir
from ..run import Run
from ..training import Reporter
from ..training.baseline import evaluate_baseline, load_baseline
>>>>>>> 4f8bdc5e
from ..utils import select_usable_devices


@dataclass
class Eval(Serializable):
    """
    Full specification of a reporter evaluation run.

    Args:
        data: Config specifying hidden states on which the reporter will be evaluated.
        source: The name of the source run directory
            which contains the reporters directory.
        normalization: The normalization method to use. Defaults to "meanonly". See
            `elk.training.preprocessing.normalize()` for details.
        num_gpus: The number of GPUs to use. Defaults to -1, which means
            "use all available GPUs".
        debug: When in debug mode, a useful log file is saved to the memorably-named
            output directory. Defaults to False.
    """

    data: Extract
    source: str = field(positional=True)
    normalization: Literal["legacy", "none", "elementwise", "meanonly"] = "meanonly"

    debug: bool = False
    out_dir: Optional[Path] = None
    num_gpus: int = -1
    skip_baseline: bool = False
    concatenated_layer_offset: int = 0

    def execute(self):
        transfer_eval = elk_reporter_dir() / self.source / "transfer_eval"
        out_dir = memorably_named_dir(transfer_eval)

        run = Evaluate(cfg=self, out_dir=out_dir)
        run.evaluate()


@dataclass
class Evaluate(Run):
    cfg: Eval

    def evaluate_reporter(
        self, layer: int, devices: list[str], world_size: int = 1
    ) -> pd.Series:
        """Evaluate a single reporter on a single layer."""
        device = self.get_device(devices, world_size)

        _, _, test_x0, test_x1, _, test_labels, _ = self.prepare_data(
            device,
            layer,
        )

        experiment_dir = elk_reporter_dir() / self.cfg.source

        reporter_path = experiment_dir / "reporters" / f"layer_{layer}.pt"
        reporter: Reporter = torch.load(reporter_path, map_location=device)
        reporter.eval()

        test_result = reporter.score(
            test_labels,
            test_x0,
            test_x1,
        )

<<<<<<< HEAD
        return pd.Series(
=======
        stats_row = pd.Series(
>>>>>>> 4f8bdc5e
            {
                "layer": layer,
                **test_result._asdict(),
            }
        )

        lr_dir = experiment_dir / "lr_models"
        if not self.cfg.skip_baseline and lr_dir.exists():
            lr_model = load_baseline(lr_dir, layer)
            lr_model.eval()
            lr_auroc, lr_acc = evaluate_baseline(
                lr_model.cuda(), test_x0.cuda(), test_x1.cuda(), test_labels
            )

            stats_row["lr_auroc"] = lr_auroc
            stats_row["lr_acc"] = lr_acc

        return stats_row

    def evaluate(self):
        """Evaluate the reporter on all layers."""
        devices = select_usable_devices(
            self.cfg.num_gpus, min_memory=self.cfg.data.min_gpu_mem
        )

        num_devices = len(devices)
        func: Callable[[int], pd.Series] = partial(
            self.evaluate_reporter, devices=devices, world_size=num_devices
        )
<<<<<<< HEAD
        self.apply_to_layers(
            func=func,
            num_devices=num_devices,
        )
=======
        self.apply_to_layers(func=func, num_devices=num_devices)
>>>>>>> 4f8bdc5e
<|MERGE_RESOLUTION|>--- conflicted
+++ resolved
@@ -7,18 +7,11 @@
 import torch
 from simple_parsing.helpers import Serializable, field
 
-<<<<<<< HEAD
-from ..extraction import Extract
-from ..files import elk_reporter_dir
-from ..run import Run
-from ..training import Reporter
-=======
 from ..extraction.extraction import Extract
 from ..files import elk_reporter_dir, memorably_named_dir
 from ..run import Run
 from ..training import Reporter
 from ..training.baseline import evaluate_baseline, load_baseline
->>>>>>> 4f8bdc5e
 from ..utils import select_usable_devices
 
 
@@ -84,11 +77,7 @@
             test_x1,
         )
 
-<<<<<<< HEAD
-        return pd.Series(
-=======
         stats_row = pd.Series(
->>>>>>> 4f8bdc5e
             {
                 "layer": layer,
                 **test_result._asdict(),
@@ -118,11 +107,4 @@
         func: Callable[[int], pd.Series] = partial(
             self.evaluate_reporter, devices=devices, world_size=num_devices
         )
-<<<<<<< HEAD
-        self.apply_to_layers(
-            func=func,
-            num_devices=num_devices,
-        )
-=======
-        self.apply_to_layers(func=func, num_devices=num_devices)
->>>>>>> 4f8bdc5e
+        self.apply_to_layers(func=func, num_devices=num_devices)