--- conflicted
+++ resolved
@@ -5,11 +5,7 @@
 import torch
 from simple_parsing.helpers import field
 
-<<<<<<< HEAD
-from ..files import elk_reporter_dir
-=======
 from ..files import elk_reporter_dir, transfer_eval_directory
->>>>>>> b181d3ec
 from ..metrics import evaluate_preds
 from ..run import Run
 from ..training import Reporter
@@ -25,20 +21,15 @@
     def __post_init__(self):
         assert self.source, "Must specify a source experiment."
 
-<<<<<<< HEAD
-        transfer_dir = elk_reporter_dir() / self.source / "transfer_eval"
-        self.out_dir = transfer_dir / "+".join(self.data.prompts.datasets)
-
-    def execute(self, highlight_color: str = "cyan"):
-        return super().execute(highlight_color, split_type="val")
-=======
         # Set the output directory to the transfer directory if it's not specified
         self.out_dir = (
             transfer_eval_directory(self.source)
             if self.out_dir is None
             else self.out_dir
         )
->>>>>>> b181d3ec
+
+    def execute(self, highlight_color: str = "cyan"):
+        return super().execute(highlight_color, split_type="val")
 
     def apply_to_layer(
         self, layer: int, devices: list[str], world_size: int
@@ -57,24 +48,6 @@
         for ds_name, (val_h, val_gt, _) in val_output.items():
             meta = {"dataset": ds_name, "layer": layer}
 
-<<<<<<< HEAD
-            val_result = evaluate_preds(val_gt, reporter(val_h))
-            row_bufs["eval"].append({**meta, **val_result.to_dict()})
-
-            lr_dir = experiment_dir / "lr_models"
-            if not self.skip_supervised and lr_dir.exists():
-                with open(lr_dir / f"layer_{layer}.pt", "rb") as f:
-                    lr_models = torch.load(f, map_location=device)
-                    if not isinstance(lr_models, list):  # backward compatibility
-                        lr_models = [lr_models]
-
-                for i, model in enumerate(lr_models):
-                    model.eval()
-                    lr_result = evaluate_preds(val_gt, model(val_h))
-                    row_bufs["lr_eval"].append(
-                        {"inlp_iter": i, **meta, **lr_result.to_dict()}
-                    )
-=======
             val_credences = reporter(val_h)
             for mode in ("none", "partial", "full"):
                 row_bufs["eval"].append(
@@ -102,6 +75,5 @@
                                 **evaluate_preds(val_gt, model(val_h), mode).to_dict(),
                             }
                         )
->>>>>>> b181d3ec
 
         return {k: pd.DataFrame(v) for k, v in row_bufs.items()}