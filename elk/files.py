<<<<<<< HEAD
"""Helper functions for dealing with files."""

=======
from .argparsers import get_saveable_args
>>>>>>> 5940cac3
from argparse import Namespace
from hashlib import md5
from pathlib import Path
import os
import pickle


def args_to_uuid(args: Namespace) -> str:
    """Generate a unique ID based on the input arguments."""

    identifying_args = get_saveable_args(args)

    return md5(pickle.dumps(identifying_args)).hexdigest()


def elk_cache_dir() -> Path:
    """Return the path to the directory where files are stored."""
    env_dir = os.environ.get("ELK_CACHE_DIR", None)
    if env_dir is None:
        cache_dir = Path.home() / ".cache" / "elk"
    else:
        cache_dir = Path(env_dir)

    cache_dir.mkdir(parents=True, exist_ok=True)
    return cache_dir<|MERGE_RESOLUTION|>--- conflicted
+++ resolved
@@ -1,9 +1,6 @@
-<<<<<<< HEAD
 """Helper functions for dealing with files."""
 
-=======
 from .argparsers import get_saveable_args
->>>>>>> 5940cac3
 from argparse import Namespace
 from hashlib import md5
 from pathlib import Path
