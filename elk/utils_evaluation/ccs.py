--- conflicted
+++ resolved
@@ -2,11 +2,7 @@
 import numpy as np
 import torch
 import matplotlib.pyplot as plt
-<<<<<<< HEAD
 from elk.utils_evaluation.probes import Probe, LinearProbe
-=======
-from enum import Enum
->>>>>>> 574953e2
 
 
 class CCS(object):
@@ -108,27 +104,14 @@
             self.x1, dtype=torch.float, requires_grad=False, device=self.device
         )
 
-<<<<<<< HEAD
         probe = self.init_probe()
-        if self.use_lbfgs:
+        if self.optimizer == "lbfgs":
             loss = self.train_loop_lbfgs(x0, x1, probe)
-        else:
+        elif self.optimizer == "adam":
             loss = self.train_loop_full_batch(x0, x1, probe)
-
-=======
-        theta = self.init_parameters()
-        theta = torch.tensor(
-            theta, dtype=torch.float, requires_grad=True, device=self.device
-        )
-        if self.optimizer == "lbfgs":
-            loss = self.train_loop_lbfgs(x0, x1, theta)
-        elif self.optimizer == "adam":
-            loss = self.train_loop_full_batch(x0, x1, theta)
         else:
             raise ValueError(f"Optimizer {self.optimizer} is not supported")
 
-        theta_np = theta.cpu().detach().numpy().reshape(1, -1)
->>>>>>> 574953e2
         loss_np = loss.detach().cpu().item()
 
         return probe, loss_np
