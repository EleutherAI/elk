import os
import random
from abc import ABC, abstractmethod
<<<<<<< HEAD
from collections import defaultdict
=======
>>>>>>> af544965
from dataclasses import dataclass
from functools import partial
from pathlib import Path
from typing import Callable, Literal

import numpy as np
import pandas as pd
import torch
import torch.multiprocessing as mp
import yaml
<<<<<<< HEAD
from datasets import DatasetDict
=======
>>>>>>> af544965
from simple_parsing.helpers import Serializable, field
from torch import Tensor
from tqdm import tqdm

from .debug_logging import save_debug_log
from .extraction import Extract, extract
<<<<<<< HEAD
=======
from .extraction.dataset_name import DatasetDictWithName
>>>>>>> af544965
from .files import elk_reporter_dir, memorably_named_dir
from .utils import (
    assert_type,
    get_layers,
    int16_to_float32,
    select_train_val_splits,
    select_usable_devices,
)


@dataclass
class Run(ABC, Serializable):
    data: Extract
    out_dir: Path | None = None
    """Directory to save results to. If None, a directory will be created
    automatically."""

<<<<<<< HEAD
    datasets: list[DatasetDict] = field(default_factory=list, init=False)
=======
    datasets: list[DatasetDictWithName] = field(default_factory=list, init=False)
>>>>>>> af544965
    """Datasets containing hidden states and labels for each layer."""

    concatenated_layer_offset: int = 0
    debug: bool = False
    min_gpu_mem: int | None = None
    num_gpus: int = -1
    out_dir: Path | None = None
    disable_cache: bool = field(default=False, to_dict=False)

    def execute(self, highlight_color: str = "cyan"):
        self.datasets = [
            extract(
                cfg,
                disable_cache=self.disable_cache,
                highlight_color=highlight_color,
                num_gpus=self.num_gpus,
                min_gpu_mem=self.min_gpu_mem,
            )
            for cfg in self.data.explode()
        ]

        if self.out_dir is None:
            # Save in a memorably-named directory inside of
            # ELK_REPORTER_DIR/<model_name>/<dataset_name>
            ds_name = ", ".join(self.data.prompts.datasets)
            root = elk_reporter_dir() / self.data.model / ds_name

            self.out_dir = memorably_named_dir(root)

        # Print the output directory in bold with escape codes
        print(f"Output directory at \033[1m{self.out_dir}\033[0m")
        self.out_dir.mkdir(parents=True, exist_ok=True)

        path = self.out_dir / "cfg.yaml"
        with open(path, "w") as f:
            self.dump_yaml(f)

        path = self.out_dir / "fingerprints.yaml"
        with open(path, "w") as meta_f:
            yaml.dump(
                {
                    ds_name: {split: ds[split]._fingerprint for split in ds.keys()}
                    for ds_name, ds in self.datasets
                },
                meta_f,
            )

        devices = select_usable_devices(self.num_gpus, min_memory=self.min_gpu_mem)
        num_devices = len(devices)
<<<<<<< HEAD
        func: Callable[[int], dict[str, pd.DataFrame]] = partial(
=======
        func: Callable[[int], pd.DataFrame] = partial(
>>>>>>> af544965
            self.apply_to_layer, devices=devices, world_size=num_devices
        )
        self.apply_to_layers(func=func, num_devices=num_devices)

    @abstractmethod
    def apply_to_layer(
        self, layer: int, devices: list[str], world_size: int
<<<<<<< HEAD
    ) -> dict[str, pd.DataFrame]:
=======
    ) -> pd.DataFrame:
>>>>>>> af544965
        """Train or eval a reporter on a single layer."""

    def make_reproducible(self, seed: int):
        """Make the run reproducible by setting the random seed."""

        np.random.seed(seed)
        random.seed(seed)
        torch.manual_seed(seed)

    def get_device(self, devices, world_size: int) -> str:
        """Get the device for the current process."""

        rank = os.getpid() % world_size
        device = devices[rank]
        return device

    def prepare_data(
        self, device: str, layer: int, split_type: Literal["train", "val"]
    ) -> dict[str, tuple[Tensor, Tensor, Tensor | None]]:
        """Prepare data for the specified layer and split type."""
        out = {}

        for ds_name, ds in self.datasets:
            train_name, val_name = select_train_val_splits(ds)
            key = train_name if split_type == "train" else val_name

            split = ds[key].with_format("torch", device=device, dtype=torch.int16)
            labels = assert_type(Tensor, split["label"])
            val_h = int16_to_float32(assert_type(Tensor, split[f"hidden_{layer}"]))

            with split.formatted_as("torch", device=device):
                has_preds = "model_logits" in split.features
                lm_preds = split["model_logits"] if has_preds else None

            out[ds_name] = (val_h, labels.to(val_h.device), lm_preds)

        return out

    def concatenate(self, layers):
        """Concatenate hidden states from a previous layer."""
        for layer in range(self.concatenated_layer_offset, len(layers)):
            layers[layer] += [layers[layer][0] - self.concatenated_layer_offset]

        return layers

    def apply_to_layers(
        self,
        func: Callable[[int], dict[str, pd.DataFrame]],
        num_devices: int,
    ):
        """Apply a function to each layer of the datasets in parallel
        and writes the results to a CSV file.

        Args:
            func: The function to apply to each layer.
                The int is the index of the layer.
            num_devices: The number of devices to use.
        """
        self.out_dir = assert_type(Path, self.out_dir)

        layers, *rest = [get_layers(ds) for _, ds in self.datasets]
        assert all(x == layers for x in rest), "All datasets must have the same layers"

        if self.concatenated_layer_offset > 0:
            layers = self.concatenate(layers)

        ctx = mp.get_context("spawn")
        with ctx.Pool(num_devices) as pool:
            mapper = pool.imap_unordered if num_devices > 1 else map
            df_buffers = defaultdict(list)

            try:
                for df_dict in tqdm(mapper(func, layers), total=len(layers)):
                    for k, v in df_dict.items():
                        df_buffers[k].append(v)
            finally:
<<<<<<< HEAD
                # Make sure the CSVs are written even if we crash or get interrupted
                for name, dfs in df_buffers.items():
                    df = pd.concat(dfs).sort_values(by="layer")
                    df.round(4).to_csv(self.out_dir / f"{name}.csv", index=False)
=======
                # Make sure the CSV is written even if we crash or get interrupted
                if df_buf:
                    df = pd.concat(df_buf).sort_values(by="layer")

                    # Rename layer 0 to "input" to make it more clear
                    df["layer"].replace(0, "input", inplace=True)
                    df.round(4).to_csv(f, index=False)
>>>>>>> af544965
                if self.debug:
                    save_debug_log(self.datasets, self.out_dir)<|MERGE_RESOLUTION|>--- conflicted
+++ resolved
@@ -1,10 +1,7 @@
 import os
 import random
 from abc import ABC, abstractmethod
-<<<<<<< HEAD
 from collections import defaultdict
-=======
->>>>>>> af544965
 from dataclasses import dataclass
 from functools import partial
 from pathlib import Path
@@ -15,20 +12,13 @@
 import torch
 import torch.multiprocessing as mp
 import yaml
-<<<<<<< HEAD
-from datasets import DatasetDict
-=======
->>>>>>> af544965
 from simple_parsing.helpers import Serializable, field
 from torch import Tensor
 from tqdm import tqdm
 
 from .debug_logging import save_debug_log
 from .extraction import Extract, extract
-<<<<<<< HEAD
-=======
 from .extraction.dataset_name import DatasetDictWithName
->>>>>>> af544965
 from .files import elk_reporter_dir, memorably_named_dir
 from .utils import (
     assert_type,
@@ -46,11 +36,7 @@
     """Directory to save results to. If None, a directory will be created
     automatically."""
 
-<<<<<<< HEAD
-    datasets: list[DatasetDict] = field(default_factory=list, init=False)
-=======
     datasets: list[DatasetDictWithName] = field(default_factory=list, init=False)
->>>>>>> af544965
     """Datasets containing hidden states and labels for each layer."""
 
     concatenated_layer_offset: int = 0
@@ -100,11 +86,7 @@
 
         devices = select_usable_devices(self.num_gpus, min_memory=self.min_gpu_mem)
         num_devices = len(devices)
-<<<<<<< HEAD
         func: Callable[[int], dict[str, pd.DataFrame]] = partial(
-=======
-        func: Callable[[int], pd.DataFrame] = partial(
->>>>>>> af544965
             self.apply_to_layer, devices=devices, world_size=num_devices
         )
         self.apply_to_layers(func=func, num_devices=num_devices)
@@ -112,11 +94,7 @@
     @abstractmethod
     def apply_to_layer(
         self, layer: int, devices: list[str], world_size: int
-<<<<<<< HEAD
     ) -> dict[str, pd.DataFrame]:
-=======
-    ) -> pd.DataFrame:
->>>>>>> af544965
         """Train or eval a reporter on a single layer."""
 
     def make_reproducible(self, seed: int):
@@ -193,19 +171,9 @@
                     for k, v in df_dict.items():
                         df_buffers[k].append(v)
             finally:
-<<<<<<< HEAD
                 # Make sure the CSVs are written even if we crash or get interrupted
                 for name, dfs in df_buffers.items():
                     df = pd.concat(dfs).sort_values(by="layer")
                     df.round(4).to_csv(self.out_dir / f"{name}.csv", index=False)
-=======
-                # Make sure the CSV is written even if we crash or get interrupted
-                if df_buf:
-                    df = pd.concat(df_buf).sort_values(by="layer")
-
-                    # Rename layer 0 to "input" to make it more clear
-                    df["layer"].replace(0, "input", inplace=True)
-                    df.round(4).to_csv(f, index=False)
->>>>>>> af544965
                 if self.debug:
                     save_debug_log(self.datasets, self.out_dir)