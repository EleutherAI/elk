import os
import random
from abc import ABC
from dataclasses import dataclass, field
from pathlib import Path
<<<<<<< HEAD
from typing import TYPE_CHECKING, Callable, Iterator, Optional, Union
=======
from typing import (
    TYPE_CHECKING,
    Callable,
    Iterator,
    Optional,
    Union,
)
>>>>>>> 7f0aaf17

import numpy as np
import pandas as pd
import torch
import torch.multiprocessing as mp
from datasets import DatasetDict
from torch import Tensor
from tqdm import tqdm

from elk.extraction.extraction import extract
from elk.files import create_output_directory, save_config, save_meta
from elk.logging import save_debug_log
from elk.training.preprocessing import normalize
<<<<<<< HEAD
=======
from elk.utils.csv import Log, write_iterator_to_file
>>>>>>> 7f0aaf17
from elk.utils.data_utils import get_layers, select_train_val_splits
from elk.utils.typing import assert_type, int16_to_float32

if TYPE_CHECKING:
    from elk.evaluation.evaluate import Eval
    from elk.training.train import Elicit


@dataclass
class Run(ABC):
    cfg: Union["Elicit", "Eval"]
    out_dir: Optional[Path] = None
    dataset: DatasetDict = field(init=False)

    def __post_init__(self):
        # Extract the hidden states first if necessary
        self.dataset = extract(self.cfg.data, num_gpus=self.cfg.num_gpus)

        self.out_dir = create_output_directory(self.out_dir)
        save_config(self.cfg, self.out_dir)
        save_meta(self.dataset, self.out_dir)

    def make_reproducible(self, seed: int):
        """Make the run reproducible by setting the random seed."""

        np.random.seed(seed)
        random.seed(seed)
        torch.manual_seed(seed)

    def get_device(self, devices, world_size: int) -> str:
        """Get the device for the current process."""

        rank = os.getpid() % world_size
        device = devices[rank]
        return device

    def prepare_data(
        self,
        device: str,
        layer: int,
    ) -> tuple:
        """Prepare the data for training and validation."""

        with self.dataset.formatted_as("torch", device=device, dtype=torch.int16):
            train_split, val_split = select_train_val_splits(self.dataset)
            train, val = self.dataset[train_split], self.dataset[val_split]

            train_labels = assert_type(Tensor, train["label"])
            val_labels = assert_type(Tensor, val["label"])

            # Note: currently we're just upcasting to float32
            # so we don't have to deal with
            # grad scaling (which isn't supported for LBFGS),
            # while the hidden states are
            # saved in float16 to save disk space.
            # In the future we could try to use mixed
            # precision training in at least some cases.
            train_h, val_h = normalize(
                int16_to_float32(assert_type(torch.Tensor, train[f"hidden_{layer}"])),
                int16_to_float32(assert_type(torch.Tensor, val[f"hidden_{layer}"])),
                method=self.cfg.normalization,
            )

            x0, x1 = train_h.unbind(dim=-2)
            val_x0, val_x1 = val_h.unbind(dim=-2)

        return x0, x1, val_x0, val_x1, train_labels, val_labels

    def concatenate(self, layers):
        """Concatenate hidden states from a previous layer."""
        for layer in range(self.cfg.concatenated_layer_offset, len(layers)):
            layers[layer] = layers[layer] + [
                layers[layer][0] - self.cfg.concatenated_layer_offset
            ]
        return layers

    def apply_to_layers(
        self,
        func: Callable[[int], pd.Series],
        num_devices: int,
    ):
        """Apply a function to each layer of the dataset in parallel
        and writes the results to a CSV file.

        Args:
            func: The function to apply to each layer.
                The int is the index of the layer.
            num_devices: The number of devices to use.
            to_csv_line: A function that converts a Log to a list of strings.
                This has to be injected in because the Run class does not know
                the extra options e.g. skip_baseline to apply to function.
            csv_columns: The columns of the CSV file."""
        self.out_dir = assert_type(Path, self.out_dir)

        layers: list[int] = get_layers(self.dataset)

        if self.cfg.concatenated_layer_offset > 0:
            layers = self.concatenate(layers)

        # Should we write to different CSV files for elicit vs eval?
        with mp.Pool(num_devices) as pool, open(self.out_dir / "eval.csv", "w") as f:
            mapper = pool.imap_unordered if num_devices > 1 else map
            row_buf = []

            try:
                for row in tqdm(mapper(func, layers), total=len(layers)):
                    row_buf.append(row)
            finally:
                # Make sure the CSV is written even if we crash or get interrupted
                df = pd.DataFrame(row_buf).sort_values(by="layer")
                df.to_csv(f, index=False)
                if self.cfg.debug:
                    save_debug_log(self.dataset, self.out_dir)<|MERGE_RESOLUTION|>--- conflicted
+++ resolved
@@ -3,17 +3,7 @@
 from abc import ABC
 from dataclasses import dataclass, field
 from pathlib import Path
-<<<<<<< HEAD
-from typing import TYPE_CHECKING, Callable, Iterator, Optional, Union
-=======
-from typing import (
-    TYPE_CHECKING,
-    Callable,
-    Iterator,
-    Optional,
-    Union,
-)
->>>>>>> 7f0aaf17
+from typing import TYPE_CHECKING, Callable, Optional, Union
 
 import numpy as np
 import pandas as pd
@@ -27,10 +17,7 @@
 from elk.files import create_output_directory, save_config, save_meta
 from elk.logging import save_debug_log
 from elk.training.preprocessing import normalize
-<<<<<<< HEAD
-=======
-from elk.utils.csv import Log, write_iterator_to_file
->>>>>>> 7f0aaf17
+
 from elk.utils.data_utils import get_layers, select_train_val_splits
 from elk.utils.typing import assert_type, int16_to_float32
 
