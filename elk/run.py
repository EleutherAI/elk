import os
import random
from abc import ABC, abstractmethod
from collections import defaultdict
from dataclasses import dataclass
from functools import partial
from pathlib import Path
from typing import Callable, Literal

import numpy as np
import pandas as pd
import torch
import torch.multiprocessing as mp
import yaml
from simple_parsing.helpers import Serializable, field
from simple_parsing.helpers.serialization import save
from torch import Tensor
from tqdm import tqdm

from elk.metrics.eval import layer_ensembling

from .debug_logging import save_debug_log
from .extraction import Extract, extract
from .extraction.dataset_name import DatasetDictWithName
from .files import elk_reporter_dir, memorably_named_dir
from .utils import (
    Color,
    assert_type,
    get_layer_indices,
    int16_to_float32,
    select_split,
    select_usable_devices,
)
from .utils.types import PromptEnsembling
<<<<<<< HEAD

PreparedData = dict[str, tuple[Tensor, Tensor, Tensor | None]]
=======
>>>>>>> 5952b4b5


@dataclass
class Run(ABC, Serializable):
    data: Extract
    out_dir: Path | None = None
    """Directory to save results to. If None, a directory will be created
    automatically."""

    datasets: list[DatasetDictWithName] = field(
        default_factory=list, init=False, to_dict=False
    )
    """Datasets containing hidden states and labels for each layer."""

    prompt_indices: tuple[int, ...] = ()
    """The indices of the prompt templates to use. If empty, all prompts are used."""

    probe_per_prompt: bool = False
    """If true, a probe is trained per prompt template. Otherwise, a single probe is
    trained for all prompt templates."""

    concatenated_layer_offset: int = 0
    debug: bool = False
    min_gpu_mem: int | None = None  # in bytes
    num_gpus: int = -1
    disable_cache: bool = field(default=False, to_dict=False)

    def execute(
        self,
        highlight_color: Color = "cyan",
        split_type: Literal["train", "val", None] = None,
    ):
        self.datasets = [
            extract(
                cfg,
                disable_cache=self.disable_cache,
                highlight_color=highlight_color,
                num_gpus=self.num_gpus,
                min_gpu_mem=self.min_gpu_mem,
                split_type=split_type,
            )
            for cfg in self.data.explode()
        ]

        if self.out_dir is None:
            # Save in a memorably-named directory inside of
            # ELK_REPORTER_DIR/<model_name>/<dataset_name>
            ds_name = "+".join(self.data.datasets)
            root = elk_reporter_dir() / self.data.model / ds_name

            self.out_dir = memorably_named_dir(root)

        # Print the output directory in bold with escape codes
        print(f"Output directory at \033[1m{self.out_dir}\033[0m")
        self.out_dir.mkdir(parents=True, exist_ok=True)

        # save_dc_types really ought to be the default... We simply can't load
        # properly without this flag enabled.
        save(self, self.out_dir / "cfg.yaml", save_dc_types=True)

        path = self.out_dir / "fingerprints.yaml"
        with open(path, "w") as meta_f:
            yaml.dump(
                {
                    ds_name: {split: ds[split]._fingerprint for split in ds.keys()}
                    for ds_name, ds in self.datasets
                },
                meta_f,
            )

        devices = select_usable_devices(self.num_gpus, min_memory=self.min_gpu_mem)
        num_devices = len(devices)
        func: Callable[[int], dict[str, pd.DataFrame]] = partial(
            self.apply_to_layer,
            devices=devices,
            world_size=num_devices,
            probe_per_prompt=self.probe_per_prompt,
        )
        self.apply_to_layers(func=func, num_devices=num_devices)

    @abstractmethod
    def apply_to_layer(
        self, layer: int, devices: list[str], world_size: int, probe_per_prompt: bool
    ) -> dict[str, pd.DataFrame]:
        """Train or eval a reporter on a single layer."""

    def make_reproducible(self, seed: int):
        """Make the run reproducible by setting the random seed."""

        np.random.seed(seed)
        random.seed(seed)
        torch.manual_seed(seed)

    def get_device(self, devices, world_size: int) -> str:
        """Get the device for the current process."""

        rank = os.getpid() % world_size
        device = devices[rank]
        return device

    def prepare_data(
        self, device: str, layer: int, split_type: Literal["train", "val"]
    ) -> PreparedData:
        """Prepare data for the specified layer and split type."""
        out = {}

        for ds_name, ds in self.datasets:
            key = select_split(ds, split_type)

            split = ds[key].with_format("torch", device=device, dtype=torch.int16)
            labels = assert_type(Tensor, split["label"])
            hiddens = int16_to_float32(assert_type(Tensor, split[f"hidden_{layer}"]))
            if self.prompt_indices:
                hiddens = hiddens[:, self.prompt_indices, ...]

            with split.formatted_as("torch", device=device):
                has_preds = "model_logits" in split.features
                lm_preds = split["model_logits"] if has_preds else None

            out[ds_name] = (hiddens, labels.to(hiddens.device), lm_preds)

        return out

    def concatenate(self, layers):
        """Concatenate hidden states from a previous layer."""
        for layer in range(self.concatenated_layer_offset, len(layers)):
            layers[layer] += [layers[layer][0] - self.concatenated_layer_offset]

        return layers

    def apply_to_layers(
        self,
        func: Callable[[int], dict[str, pd.DataFrame]],
        num_devices: int,
    ):
        """Apply a function to each layer of the datasets in parallel
        and writes the results to a CSV file.

        Args:
            func: The function to apply to each layer.
                The int is the index of the layer.
            num_devices: The number of devices to use.
        """
        self.out_dir = assert_type(Path, self.out_dir)

        layers, *rest = [get_layer_indices(ds) for _, ds in self.datasets]
        assert all(x == layers for x in rest), "All datasets must have the same layers"

        if self.concatenated_layer_offset > 0:
            layers = self.concatenate(layers)

        ctx = mp.get_context("spawn")
        with ctx.Pool(num_devices) as pool:
            mapper = pool.imap_unordered if num_devices > 1 else map
            df_buffers = defaultdict(list)
            layer_outputs = []
            try:
                for df_dict, layer_output in tqdm(
                    mapper(func, layers), total=len(layers)
                ):
                    layer_outputs.append(layer_output)
                    for k, v in df_dict.items():  # type: ignore
                        df_buffers[k].append(v)
            finally:
                # Make sure the CSVs are written even if we crash or get interrupted
                for name, dfs in df_buffers.items():
<<<<<<< HEAD
                    sortby = ["layer", "ensembling"]
                    if "prompt_index" in dfs[0].columns:
                        sortby.append("prompt_index")
                    df = pd.concat(dfs).sort_values(by=sortby)

                    if "prompt_index" in df.columns:
                        cols = list(df.columns)
                        cols.insert(2, cols.pop(cols.index("prompt_index")))
                        df = df.reindex(columns=cols)

                    # Save the CSV
                    out_path = self.out_dir / f"{name}.csv"
                    df.round(4).to_csv(out_path, index=False)
=======
                    df = pd.concat(dfs).sort_values(by=["layer", "prompt_ensembling"])
                    df.round(4).to_csv(self.out_dir / f"{name}.csv", index=False)
>>>>>>> 5952b4b5
                if self.debug:
                    save_debug_log(self.datasets, self.out_dir)

                dfs = []

<<<<<<< HEAD
                for ensembling in PromptEnsembling.all():
                    layer_ensembling_results = layer_ensembling(
                        layer_outputs, ensembling
                    )
                    df = pd.DataFrame(layer_ensembling_results.to_dict(), index=[0])
                    df = df.round(4)
                    df["ensembling"] = ensembling.value
                    dfs.append(df)

                df_concat = pd.concat(dfs)
                # Rearrange the columns so that ensembling is in front
                columns = ["ensembling"] + [
                    col for col in df_concat.columns if col != "ensembling"
                ]
                df_concat = df_concat[columns]
                df_concat.to_csv(self.out_dir / "layer_ensembling.csv", index=False)
=======
                for prompt_ensembling in PromptEnsembling.all():
                    layer_ensembling_results = layer_ensembling(
                        layer_outputs=layer_outputs, prompt_ensembling=prompt_ensembling
                    )
                    df = pd.DataFrame(layer_ensembling_results.to_dict(), index=[0])
                    df = df.round(4)
                    df["prompt_ensembling"] = prompt_ensembling.value
                    dfs.append(df)

                df_concat = pd.concat(dfs)
                # Rearrange the columns so that prompt_ensembling is in front
                columns = ["prompt_ensembling"] + [
                    col for col in df_concat.columns if col != "prompt_ensembling"
                ]
                df_concat = df_concat[columns]
                df_concat.to_csv(
                    self.out_dir / "layer_ensembling_results.csv", index=False
                )
>>>>>>> 5952b4b5
<|MERGE_RESOLUTION|>--- conflicted
+++ resolved
@@ -32,11 +32,8 @@
     select_usable_devices,
 )
 from .utils.types import PromptEnsembling
-<<<<<<< HEAD
 
 PreparedData = dict[str, tuple[Tensor, Tensor, Tensor | None]]
-=======
->>>>>>> 5952b4b5
 
 
 @dataclass
@@ -203,7 +200,6 @@
             finally:
                 # Make sure the CSVs are written even if we crash or get interrupted
                 for name, dfs in df_buffers.items():
-<<<<<<< HEAD
                     sortby = ["layer", "ensembling"]
                     if "prompt_index" in dfs[0].columns:
                         sortby.append("prompt_index")
@@ -217,33 +213,11 @@
                     # Save the CSV
                     out_path = self.out_dir / f"{name}.csv"
                     df.round(4).to_csv(out_path, index=False)
-=======
-                    df = pd.concat(dfs).sort_values(by=["layer", "prompt_ensembling"])
-                    df.round(4).to_csv(self.out_dir / f"{name}.csv", index=False)
->>>>>>> 5952b4b5
                 if self.debug:
                     save_debug_log(self.datasets, self.out_dir)
 
                 dfs = []
 
-<<<<<<< HEAD
-                for ensembling in PromptEnsembling.all():
-                    layer_ensembling_results = layer_ensembling(
-                        layer_outputs, ensembling
-                    )
-                    df = pd.DataFrame(layer_ensembling_results.to_dict(), index=[0])
-                    df = df.round(4)
-                    df["ensembling"] = ensembling.value
-                    dfs.append(df)
-
-                df_concat = pd.concat(dfs)
-                # Rearrange the columns so that ensembling is in front
-                columns = ["ensembling"] + [
-                    col for col in df_concat.columns if col != "ensembling"
-                ]
-                df_concat = df_concat[columns]
-                df_concat.to_csv(self.out_dir / "layer_ensembling.csv", index=False)
-=======
                 for prompt_ensembling in PromptEnsembling.all():
                     layer_ensembling_results = layer_ensembling(
                         layer_outputs=layer_outputs, prompt_ensembling=prompt_ensembling
@@ -259,7 +233,4 @@
                     col for col in df_concat.columns if col != "prompt_ensembling"
                 ]
                 df_concat = df_concat[columns]
-                df_concat.to_csv(
-                    self.out_dir / "layer_ensembling_results.csv", index=False
-                )
->>>>>>> 5952b4b5
+                df_concat.to_csv(self.out_dir / "layer_ensembling.csv", index=False)