import os
import random
from abc import ABC
from dataclasses import dataclass, field
from pathlib import Path
from typing import TYPE_CHECKING, Callable, Literal, Union

import numpy as np
import pandas as pd
import torch
import torch.multiprocessing as mp
import yaml
from datasets import Dataset, DatasetDict
from torch import Tensor
from tqdm import tqdm

from .debug_logging import save_debug_log
from .extraction import extract
from .files import elk_reporter_dir, memorably_named_dir
from .utils import (
    assert_type,
    get_dataset_name,
    get_layers,
    int16_to_float32,
    select_train_val_splits,
)

if TYPE_CHECKING:
    from .evaluation.evaluate import Eval
    from .training.train import Elicit


@dataclass
class Run(ABC):
    cfg: Union["Elicit", "Eval"]
    out_dir: Path | None = None
    datasets: list[DatasetDict] = field(init=False)

    def __post_init__(self):
        is_raw = self.cfg.data.prompts.datasets == ["raw"]
        self.datasets = [
            extract(cfg, num_gpus=self.cfg.num_gpus, min_gpu_mem=self.cfg.min_gpu_mem)
            for cfg in self.cfg.data.explode()
        ]

        if self.out_dir is None:
            # Save in a memorably-named directory inside of
            # ELK_REPORTER_DIR/<model_name>/<dataset_name>
            ds_name = ", ".join(self.cfg.data.prompts.datasets)
            root = elk_reporter_dir() / self.cfg.data.model / ds_name

            self.out_dir = memorably_named_dir(root)

        # Print the output directory in bold with escape codes
        print(f"Output directory at \033[1m{self.out_dir}\033[0m")
        self.out_dir.mkdir(parents=True, exist_ok=True)

        path = self.out_dir / "cfg.yaml"
        with open(path, "w") as f:
            self.cfg.dump_yaml(f)

        path = self.out_dir / "fingerprints.yaml"
        with open(path, "w") as meta_f:
            yaml.dump(
                {
                    ("raw" if is_raw else get_dataset_name(ds)): {
                        split: ds[split]._fingerprint for split in ds.keys()
                    }
                    for ds in self.datasets
                },
                meta_f,
            )

    def make_reproducible(self, seed: int):
        """Make the run reproducible by setting the random seed."""

        np.random.seed(seed)
        random.seed(seed)
        torch.manual_seed(seed)

    def get_device(self, devices, world_size: int) -> str:
        """Get the device for the current process."""

        rank = os.getpid() % world_size
        device = devices[rank]
        return device

    def prepare_data(
        self, device: str, layer: int, split_type: Literal["train", "val"]
    ) -> dict[str, tuple[Tensor, Tensor, Tensor | None]]:
        """Prepare data for the specified layer and split type."""
        assert self.cfg.data.prompts.datasets != [
            "raw"
        ], "Cannot call prepare_data on raw data, use prepare_dataset instead"

        out = {}
        for ds in self.datasets:
<<<<<<< HEAD
            key = select_train_val_splits(ds)[0 if split_type == "train" else 1]
            split = ds[key]
=======
            train_name, val_name = select_train_val_splits(ds)
            key = train_name if split_type == "train" else val_name

            split = ds[key].with_format("torch", device=device, dtype=torch.int16)
            labels = assert_type(Tensor, split["label"])
            val_h = int16_to_float32(assert_type(Tensor, split[f"hidden_{layer}"]))

            with split.formatted_as("torch", device=device):
                has_preds = "model_preds" in split.features
                lm_preds = split["model_preds"] if has_preds else None
>>>>>>> 8bb38027

            ds_name = get_dataset_name(ds)
            out[ds_name] = self.prepare_individual(split, device, layer)

        return out

    @staticmethod
    def prepare_individual(
        ds: Dataset, device: str, layer: int
    ) -> tuple[Tensor, Tensor, np.ndarray | None]:
        ds = ds.with_format("torch", device=device, dtype=torch.int16)

        labels = assert_type(Tensor, ds["label"])
        hid = int16_to_float32(assert_type(Tensor, ds[f"hidden_{layer}"]))

        with ds.formatted_as("numpy"):
            has_preds = "model_preds" in ds.features
            lm_preds = ds["model_preds"] if has_preds else None

        return hid, labels, lm_preds  # type: ignore

    def concatenate(self, layers):
        """Concatenate hidden states from a previous layer."""
        for layer in range(self.cfg.concatenated_layer_offset, len(layers)):
            layers[layer] += [layers[layer][0] - self.cfg.concatenated_layer_offset]

        return layers

    def apply_to_layers(
        self,
        func: Callable[[int], tuple[pd.DataFrame, dict]],
        num_devices: int,
    ):
        """Apply a function to each layer of the datasets in parallel
        and writes the results to a CSV file.

        Args:
            func: The function to apply to each layer.
                The int is the index of the layer.
            num_devices: The number of devices to use.
        """
        self.out_dir = assert_type(Path, self.out_dir)

        layers, *rest = [get_layers(ds) for ds in self.datasets]
        assert all(x == layers for x in rest), "All datasets must have the same layers"

        if self.cfg.concatenated_layer_offset > 0:
            layers = self.concatenate(layers)

        # Should we write to different CSV files for elicit vs eval?
        ctx = mp.get_context("spawn")
        with ctx.Pool(num_devices) as pool, open(self.out_dir / "eval.csv", "w") as f:
            mapper = pool.imap_unordered if num_devices > 1 else map
            df_buf = []
            preds_buf = {ds_name: dict() for ds_name in self.cfg.data.prompts.datasets}

            try:
                # TODO: also save reporter outputs and LR outputs for each layer
                for df, preds in tqdm(mapper(func, layers), total=len(layers)):
                    df_buf.append(df)
                    for ds_name, ds_preds in preds.items():
                        preds_buf[ds_name].update(ds_preds)
            finally:
                # Make sure the CSV is written even if we crash or get interrupted
                if df_buf:
                    df = pd.concat(df_buf).sort_values(by="layer")
                    df.to_csv(f, index=False)
                if self.cfg.debug:
                    save_debug_log(
                        self.datasets,
                        self.out_dir,
                        is_raw=self.cfg.data.prompts.datasets == ["raw"],
                    )

        is_raw = self.cfg.data.prompts.datasets == ["raw"]

        # Save the hidden states to disk if requested
        if self.cfg.preds_out_dir is not None:
            print("Saving hidden states to disk at", self.cfg.preds_out_dir)

            for ds_name, ds in zip(self.cfg.data.prompts.datasets, self.datasets):
                val_name = "val" if is_raw else select_train_val_splits(ds)[1]
                val_ds = ds[val_name]

                # Add the predictions to the dataset
                ds_preds = assert_type(dict, preds_buf[ds_name])
                for key, preds in ds_preds.items():
                    val_ds = val_ds.add_column(key, preds.tolist())  # type: ignore

                path = self.cfg.preds_out_dir / ds_name
                path.mkdir(parents=True, exist_ok=True)
                val_ds.save_to_disk(path.as_posix())<|MERGE_RESOLUTION|>--- conflicted
+++ resolved
@@ -95,21 +95,8 @@
 
         out = {}
         for ds in self.datasets:
-<<<<<<< HEAD
             key = select_train_val_splits(ds)[0 if split_type == "train" else 1]
             split = ds[key]
-=======
-            train_name, val_name = select_train_val_splits(ds)
-            key = train_name if split_type == "train" else val_name
-
-            split = ds[key].with_format("torch", device=device, dtype=torch.int16)
-            labels = assert_type(Tensor, split["label"])
-            val_h = int16_to_float32(assert_type(Tensor, split[f"hidden_{layer}"]))
-
-            with split.formatted_as("torch", device=device):
-                has_preds = "model_preds" in split.features
-                lm_preds = split["model_preds"] if has_preds else None
->>>>>>> 8bb38027
 
             ds_name = get_dataset_name(ds)
             out[ds_name] = self.prepare_individual(split, device, layer)
@@ -125,7 +112,7 @@
         labels = assert_type(Tensor, ds["label"])
         hid = int16_to_float32(assert_type(Tensor, ds[f"hidden_{layer}"]))
 
-        with ds.formatted_as("numpy"):
+        with ds.formatted_as("torch", device=device):
             has_preds = "model_preds" in ds.features
             lm_preds = ds["model_preds"] if has_preds else None
 
