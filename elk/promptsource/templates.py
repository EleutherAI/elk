import logging
import os
import random
import uuid
from collections import Counter, defaultdict
from pathlib import Path
from shutil import rmtree
from typing import Optional

import yaml
from jinja2 import BaseLoader, Environment, meta

# Truncation of jinja template variables
# 1710 = 300 words x 4.7 avg characters per word + 300 spaces
TEXT_VAR_LENGTH = 2048

# Local path to the folder containing the templates
TEMPLATES_FOLDER_PATH = Path(__file__).parent / "templates"

env = Environment(loader=BaseLoader)  # type: ignore

# Allow the python function zip()
env.globals.update(zip=zip)

# These are users whose datasets should be included in the results returned by
# filter_english_datasets (regardless of their metadata)
<<<<<<< HEAD
INCLUDED_USERS = {"Zaid", "craffel", "lauritowal", "NeelNanda", "azhx"}
=======
INCLUDED_USERS = {"Zaid", "craffel", "lauritowal", "christykoh"}
>>>>>>> 025de021


def highlight(input):
    return "<span style='color: #F08080'>" + input + "</span>"


def choice(choices):
    return random.choice(choices)


def most_frequent(items):
    """Returns the set of items which appear most frequently in the input"""
    if not items:
        return
    item_counts = Counter(items).most_common()
    max_freq = item_counts[0][1]
    most_frequent_items = [c[0] for c in item_counts if c[1] == max_freq]
    return most_frequent_items


env.filters["highlight"] = highlight
env.filters["choice"] = choice
env.filters["most_frequent"] = most_frequent


class Template(yaml.YAMLObject):
    """
    A prompt template.
    """

    yaml_tag = "!Template"

    def __init__(self, name, jinja, reference, metadata=None, answer_choices=None):
        """
        Creates a prompt template.

        A prompt template is expressed in Jinja. It is rendered using an example
        from the corresponding Hugging Face datasets library (a dictionary). The
        separator ||| should appear once to divide the template into prompt and
        output. Generally, the prompt should provide information on the desired
        behavior, e.g., text passage and instructions, and the output should be
        a desired response.

        :param name: unique name (per dataset) for template
        :param jinja: template expressed in Jinja
        :param reference: string describing author or paper reference for template
        :param metadata: a Metadata object with template annotations
        :param answer_choices: Jinja expression for answer choices. Should produce
                               a ||| delimited string of choices that enumerates
                               the possible completions for templates that should
                               be evaluated as ranked completions. If None, then
                               the template is open-ended. This list is accessible
                               from within Jinja as the variable `answer_choices`.
        """
        self.id = str(uuid.uuid4())
        self.name = name
        self.jinja = jinja
        self.reference = reference
        self.metadata = metadata if metadata is not None else Template.Metadata()
        self.answer_choices = answer_choices

    def get_id(self):
        """
        Returns the id of the template

        :return: unique id for template
        """
        return self.id

    def get_name(self):
        """
        Returns the name of the template

        :return: unique (per dataset) name for template
        """
        return self.name

    def get_reference(self):
        """
        Returns the bibliographic reference (or author) for the template

        :return: reference as a string
        """
        return self.reference

    def get_answer_choices_expr(self):
        """
        Returns a Jinja expression for computing the answer choices from an example.

        :return: String, or None if no answer choices
        """
        return self.answer_choices

    def get_answer_choices_list(self, example):
        """
        Returns a list of answer choices for a given example

        :return: list of strings, or None if get_answer_choices_expr is None
        """
        jinja = self.get_answer_choices_expr()
        if jinja is None:
            return None

        rtemplate = env.from_string(jinja)
        protected_example = self._escape_pipe(example)
        rendered_choices = rtemplate.render(**protected_example)
        return [
            self._unescape_pipe(answer_choice.strip())
            for answer_choice in rendered_choices.split("|||")
        ]

    def get_fixed_answer_choices_list(self):
        """
        Returns a list of answer choices that is static across examples, if possible
        :return: list of strings, or None if no static list exists
        """
        jinja = self.get_answer_choices_expr()
        if jinja is None:
            return None

        parse = env.parse(jinja)
        variables = meta.find_undeclared_variables(parse)
        if len(variables) == 0:
            rtemplate = env.from_string(jinja)
            rendered_choices = rtemplate.render()
            return [
                answer_choice.strip() for answer_choice in rendered_choices.split("|||")
            ]
        else:
            return None

    def apply(self, example, truncate=True, highlight_variables=False):
        """
        Creates a prompt by applying this template to an example

        :param example: the dataset example to create a prompt for
        :param truncate: if True, fields will be truncated to TEXT_VAR_LENGTH chars
        :param highlight_variables: highlight the added variables
        :return: tuple of 2 strings, for prompt and output
        """
        jinja = self.jinja

        # Truncates the prompt if needed
        if truncate:
            # Escaping curly braces requires doubling them
            trunc_command = f" | string | truncate({TEXT_VAR_LENGTH}) }}}}"
            jinja = jinja.replace("}}", trunc_command)

        # Highlights text that was substituted for variables, if requested
        if highlight_variables:
            jinja = jinja.replace("}}", " | highlight }}")
        rtemplate = env.from_string(jinja)

        protected_example = self._escape_pipe(example)

        # Adds in answer_choices variable
        if "answer_choices" in protected_example:
            raise ValueError("Example contains the restricted key 'answer_choices'.")

        protected_example["answer_choices"] = self.get_answer_choices_list(example)

        # Renders the Jinja template
        rendered_example = rtemplate.render(**protected_example)

        # Splits on the separator, and then replaces back any occurrences of the
        # separator in the original example
        return [
            Template._strip_spaces(self._unescape_pipe(part))
            for part in rendered_example.split("|||")
        ]

    @staticmethod
    def _strip_spaces(string):
        """Same functionality as str.strip(), but ignores newlines"""

        if string.isspace():
            return "\n" * string.count("\n")

        num_newlines = 0
        # Remove leading whitespace
        while string and string[0].isspace():
            if string[0] == "\n":
                num_newlines += 1
            string = string[1:]

        string = "\n" * num_newlines + string

        num_newlines = 0
        # Remove trailing whitespace
        while string and string[-1].isspace():
            if string[-1] == "\n":
                num_newlines += 1
            string = string[:-1]

        string = string + "\n" * num_newlines

        return string

    pipe_protector = "3ed2dface8203c4c9dfb1a5dc58e41e0"

    @classmethod
    def _escape_pipe(cls, example):
        # Replaces any occurrences of the "|||" separator in the example, which
        # which will be replaced back after splitting
        protected_example = {
            key: value.replace("|||", cls.pipe_protector)
            if isinstance(value, str)
            else value
            for key, value in example.items()
        }
        return protected_example

    @classmethod
    def _unescape_pipe(cls, string):
        # replaces back any occurrences of the separator in a string
        return string.replace(cls.pipe_protector, "|||")

    class Metadata(yaml.YAMLObject):
        """
        Metadata for a prompt template.
        """

        yaml_tag = "!TemplateMetadata"

        def __init__(
            self,
            original_task: Optional[bool] = None,
            choices_in_prompt: Optional[bool] = None,
            metrics: Optional[list[str]] = None,
            languages: Optional[list[str]] = None,
        ):
            """
            Initializes template metadata.

            In the following, trivial choices are defined as Yes/No, True/False,
            etc. and nontrivial choices are other types of choices denoted in
            the answer_choices field.

            :param original_task: If True, this prompt asks a model to perform the
                original task designed for this dataset.
            :param choices_in_prompt: If True, the answer choices are included in the
                templates such that models see those choices in the input. Only
                applicable to classification tasks.
            :param metrics: list of strings denoting metrics to use for evaluation
            :param metrics: list of strings denoting languages used in the prompt
                (not the associated dataset!)
            """
            self.original_task = original_task
            self.choices_in_prompt = choices_in_prompt
            self.metrics = metrics
            self.languages = languages


class TemplateCollection:
    """
    This helper class wraps the DatasetTemplates class
    - Initialized the DatasetTemplates for all existing template folder
    - Give access to each DatasetTemplates
    - Provides aggregated counts over all DatasetTemplates
    """

    def __init__(self):
        # dict of all the DatasetTemplates, key is the tuple (dataset_name, subset_name)
        self.datasets_templates = self._collect_datasets()

    @property
    def keys(self):
        return list(self.datasets_templates.keys())

    def __len__(self) -> int:
        return len(self.datasets_templates)

    def remove(self, dataset_name: str, subset_name: Optional[str] = None) -> None:
        del self.datasets_templates[dataset_name, subset_name]

    def _collect_datasets(self) -> dict[tuple[str, Optional[str]], "DatasetTemplates"]:
        """
        Initialize a DatasetTemplates object for each templates.yaml detected in the
        templates folder

        Returns: a dict with key=(dataset_name, subset_name)
        """
        dataset_folders = os.listdir(TEMPLATES_FOLDER_PATH)
        dataset_folders = [
            folder for folder in dataset_folders if not folder.startswith(".")
        ]

        output = {}  # format is {(dataset_name, subset_name): DatasetsTemplates}
        for dataset in dataset_folders:
            if dataset in INCLUDED_USERS:
                for filename in os.listdir(
                    os.path.join(TEMPLATES_FOLDER_PATH, dataset)
                ):
                    output = {
                        **output,
                        **self._collect_dataset(dataset + "/" + filename),
                    }
            else:
                output = {**output, **self._collect_dataset(dataset)}

        return output

    def _collect_dataset(self, dataset):
        output = {}  # format is {(dataset_name, subset_name): DatasetsTemplates}
        for filename in os.listdir(os.path.join(TEMPLATES_FOLDER_PATH, dataset)):
            if filename.endswith(".yaml"):
                # If there is no sub-folder, there is no subset for this dataset
                output[(dataset, None)] = DatasetTemplates(dataset)
            else:
                # This is a subfolder, and its name corresponds to the subset name
                output[(dataset, filename)] = DatasetTemplates(
                    dataset_name=dataset, subset_name=filename
                )
        return output

    def get_dataset(
        self, dataset_name: str, subset_name: Optional[str] = None
    ) -> "DatasetTemplates":
        """
        Return the DatasetTemplates object corresponding to the dataset name

        :param dataset_name: name of the dataset to get
        :param subset_name: name of the subset
        """
        # if the dataset does not exist, we add it
        if dataset_name not in self.keys:
            self.datasets_templates[(dataset_name, subset_name)] = DatasetTemplates(
                dataset_name, subset_name
            )

        return self.datasets_templates[(dataset_name, subset_name)]

    def get_templates_count(self) -> dict:
        """
        Return the overall number count over all datasets

        NB: we don't breakdown datasets into subsets for the count, i.e subsets count
        are included into the dataset count
        """

        count_dict = defaultdict(int)
        for k, v in self.datasets_templates.items():
            # Subsets count towards dataset count
            count_dict[k[0]] += len(v)
        # converting to regular dict
        return dict(count_dict)


class DatasetTemplates:
    """
    Class that wraps all templates for a specific dataset/subset and implements all the
    helper functions necessary to read/write to the yaml file
    """

    TEMPLATES_KEY = "templates"
    DATASET_KEY = "dataset"
    SUBSET_KEY = "subset"
    TEMPLATE_FILENAME = "templates.yaml"

    def __init__(self, dataset_name: str, subset_name: Optional[str] = None):
        self.dataset_name = dataset_name
        self.subset_name = subset_name
        # dictionary is keyed by template name.
        self.templates: dict = self.read_from_file()

        # Mapping from template name to template id
        self.name_to_id_mapping = {}
        self.sync_mapping()

    def sync_mapping(self) -> None:
        """
        Re-compute the name_to_id_mapping to ensure it is in sync with self.templates
        """
        self.name_to_id_mapping = {
            template.name: template.id for template in self.templates.values()
        }

    @property
    def all_template_names(self) -> list[str]:
        """
        Sorted list of all templates names for this dataset
        """
        return sorted([template.name for template in self.templates.values()])

    @property
    def folder_path(self) -> str:
        if self.subset_name:
            return os.path.join(
                TEMPLATES_FOLDER_PATH, self.dataset_name, self.subset_name
            )
        else:
            return os.path.join(TEMPLATES_FOLDER_PATH, self.dataset_name)

    @property
    def yaml_path(self) -> str:
        return os.path.join(self.folder_path, self.TEMPLATE_FILENAME)

    def format_for_dump(self) -> dict:
        """
        Create a formatted dictionary for the class attributes
        """
        formatted_dict = {
            self.DATASET_KEY: self.dataset_name,
            self.TEMPLATES_KEY: self.templates,
        }
        if self.subset_name:
            formatted_dict[self.SUBSET_KEY] = self.subset_name
        return formatted_dict

    def read_from_file(self) -> dict:
        """
        Reads a file containing a prompt collection.
        """

        if not os.path.exists(self.yaml_path):
            dataset_name = (
                f"{self.dataset_name} {self.subset_name}"
                if self.subset_name
                else self.dataset_name
            )
            logging.warning(
                f"Tried instantiating `DatasetTemplates` for {dataset_name}, but no "
                f"prompts found. Please ignore this warning if you are creating new "
                f"prompts for this dataset."
            )
            return {}
        yaml_dict = yaml.load(open(self.yaml_path, "r"), Loader=yaml.FullLoader)
        return yaml_dict[self.TEMPLATES_KEY]

    def write_to_file(self) -> None:
        """
        Writes to a file with the current prompt collection.
        """
        # Sync the mapping
        self.sync_mapping()

        # We only create the folder if a template is written
        if not os.path.exists(self.folder_path):
            os.makedirs(self.folder_path)
        yaml.dump(self.format_for_dump(), open(self.yaml_path, "w"))

    def add_template(self, template: "Template") -> None:
        """
        Adds a new template for the dataset

        :param template: template
        """
        self.templates[template.get_id()] = template

        self.write_to_file()

    def remove_template(self, template_name: str) -> None:
        """
        Deletes a template

        :param template_name: name of template to remove
        """

        # Even if we have an ID, we want to check for duplicate names
        if template_name not in self.all_template_names:
            raise ValueError(
                f"No template with name {template_name} for dataset "
                f"{self.dataset_name} exists."
            )

        del self.templates[self.name_to_id_mapping[template_name]]

        if len(self.templates) == 0:
            # There is no remaining template, we can remove the entire folder
            self.delete_folder()
        else:
            # We just update the file
            self.write_to_file()

    def update_template(
        self,
        current_template_name: str,
        new_template_name: str,
        jinja: str,
        reference: str,
        metadata: Template.Metadata,
        answer_choices: str,
    ) -> None:
        """
        Updates a pre-existing template and writes changes

        :param current_template_name: current name of the template stored in
            self.templates
        :param new_template_name: new name for the template
        :param jinja: new jinja entry
        :param reference: new reference entry
        :param metadata: a Metadata object with template annotations
        :param answer_choices: new answer_choices string
        """
        template_id = self.name_to_id_mapping[current_template_name]
        self.templates[template_id].name = new_template_name
        self.templates[template_id].jinja = jinja
        self.templates[template_id].reference = reference
        self.templates[template_id].metadata = metadata
        self.templates[template_id].answer_choices = answer_choices

        self.write_to_file()

    def delete_folder(self) -> None:
        """
        Delete the folder corresponding to self.folder_path
        """
        self.sync_mapping()

        rmtree(self.folder_path)

        # If it is a subset, we have to check whether to remove the dataset folder
        if self.subset_name:
            # have to check for other folders
            base_folder = os.path.join(TEMPLATES_FOLDER_PATH, self.dataset_name)
            if len(os.listdir(base_folder)) == 0:
                rmtree(base_folder)

    def __getitem__(self, template_key: str) -> "Template":
        return self.templates[self.name_to_id_mapping[template_key]]

    def __len__(self) -> int:
        return len(self.templates)<|MERGE_RESOLUTION|>--- conflicted
+++ resolved
@@ -24,11 +24,7 @@
 
 # These are users whose datasets should be included in the results returned by
 # filter_english_datasets (regardless of their metadata)
-<<<<<<< HEAD
-INCLUDED_USERS = {"Zaid", "craffel", "lauritowal", "NeelNanda", "azhx"}
-=======
 INCLUDED_USERS = {"Zaid", "craffel", "lauritowal", "christykoh"}
->>>>>>> 025de021
 
 
 def highlight(input):
