--- conflicted
+++ resolved
@@ -7,11 +7,7 @@
 
 if __name__ == "__main__":
     args = get_args(default_config_path=Path(__file__).parent / "default_config.json")
-<<<<<<< HEAD
-    os.makedirs(args.trained_models_path, exist_ok=True)
-=======
     args.trained_models_path.mkdir(parents=True, exist_ok=True)
->>>>>>> e87da87e
 
     logistic_regression_model, ccs_model = train(args)
 
