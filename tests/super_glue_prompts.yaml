--- conflicted
+++ resolved
@@ -1,13 +1,6 @@
 datasets:
-<<<<<<< HEAD
-  - "super_glue boolq"
-  - "super_glue copa"
-model:
-  - gpt2
-=======
   - "super_glue:boolq"
   - "super_glue:copa"
->>>>>>> 84571d28
 label_column: null
 max_examples:
 - 5
