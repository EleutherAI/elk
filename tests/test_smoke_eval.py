--- conflicted
+++ resolved
@@ -5,10 +5,6 @@
 from elk.extraction import PromptConfig
 from elk.training import CcsReporterConfig, EigenReporterConfig
 from elk.training.train import Elicit
-<<<<<<< HEAD
-=======
-from tests.utils import *
->>>>>>> 3947bba0
 
 ELICIT_EXPECTED_FILES = [
     "cfg.yaml",
