[build-system]
requires = ["setuptools"]
build-backend = "setuptools.build_meta"

[project]
name = "eleuther-elk"
description = "Keeping language models honest by directly eliciting knowledge encoded in their activations"
readme = "README.md"
requires-python = ">=3.9"
keywords = ["nlp", "interpretability", "language-models", "explainable-ai"]
license = {text = "MIT License"}
dependencies = [
    # Added distributed.split_dataset_by_node for IterableDatasets
    "datasets>=2.9.0",
    # Introduced numpy.typing module
    "numpy>=1.20.0",
    # This version is old, but it's needed for certain HF tokenizers to work.
    "protobuf==3.20.*",
    # Basically any version should work as long as it supports the user's CUDA version
    "pynvml",
    # Doesn't really matter but before 1.0.0 there might be weird breaking changes
    "scikit-learn>=1.0.0",
    # Needed for certain HF tokenizers
    "sentencepiece==0.1.97",
    # We upstreamed bugfixes for Literal types in 0.1.1
    "simple-parsing>=0.1.1",
    # Version 1.11 introduced Fully Sharded Data Parallel, which we plan to use soon
    "torch>=1.11.0",
    # Doesn't really matter but versions < 4.0 are very very old (pre-2016)
    "tqdm>=4.0.0",
    # 4.0 introduced the breaking change of using return_dict=True by default
    "transformers>=4.0.0",
    # required by promptsource, which doesn't specify a version
    "jinja2"
]
version = "0.1.1"

[project.optional-dependencies]
dev = [
    "hypothesis",
    "pre-commit",
    "pytest",
    "pyright"
]

[project.scripts]
elk = "elk.__main__:run"

[tool.pyright]
include = ["elk*"]
reportPrivateImportUsage = false

[tool.pytest.ini_options]
testpaths = ["tests"]

[tool.setuptools.packages.find]
include = ["elk*"]

[tool.ruff]
<<<<<<< HEAD
# Enable pycodestyle (`E`), Pyflakes (`F`), isort (`I`) codes
=======
# Enable pycodestyle (`E`), Pyflakes (`F`), and isort (`I`) codes
>>>>>>> 7f0aaf17
# See https://beta.ruff.rs/docs/rules/ for more possible rules
select = ["E", "F", "I"]
# Same as Black.
line-length = 88
# Avoid automatically removing unused imports in __init__.py files.
# Such imports will be flagged with a dedicated message suggesting
# that the import is either added to the module's __all__ symbol
ignore-init-module-imports = true<|MERGE_RESOLUTION|>--- conflicted
+++ resolved
@@ -57,11 +57,7 @@
 include = ["elk*"]
 
 [tool.ruff]
-<<<<<<< HEAD
-# Enable pycodestyle (`E`), Pyflakes (`F`), isort (`I`) codes
-=======
 # Enable pycodestyle (`E`), Pyflakes (`F`), and isort (`I`) codes
->>>>>>> 7f0aaf17
 # See https://beta.ruff.rs/docs/rules/ for more possible rules
 select = ["E", "F", "I"]
 # Same as Black.
